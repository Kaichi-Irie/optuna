import copy
from typing import Any
from typing import Dict
from typing import List
from typing import Optional
from typing import Tuple
import warnings

import numpy as np

import optuna
<<<<<<< HEAD
from optuna._imports import try_import
=======
>>>>>>> e60a108f
from optuna import distributions
from optuna.exceptions import ExperimentalWarning
from optuna import samplers
from optuna._experimental import experimental
from optuna._imports import try_import
from optuna._study_direction import StudyDirection
from optuna.samplers import BaseSampler
from optuna.study import Study
from optuna.trial import FrozenTrial
from optuna.trial import TrialState


with try_import() as _imports:
    import skopt
    from skopt.space import space


class SkoptSampler(BaseSampler):
    """Sampler using Scikit-Optimize as the backend.

    Example:

        Optimize a simple quadratic function by using :class:`~optuna.integration.SkoptSampler`.

        .. testcode::

                import optuna

                def objective(trial):
                    x = trial.suggest_uniform('x', -10, 10)
                    y = trial.suggest_int('y', 0, 10)
                    return x**2 + y

                sampler = optuna.integration.SkoptSampler()
                study = optuna.create_study(sampler=sampler)
                study.optimize(objective, n_trials=10)

    Args:
        independent_sampler:
            A :class:`~optuna.samplers.BaseSampler` instance that is used for independent
            sampling. The parameters not contained in the relative search space are sampled
            by this sampler.
            The search space for :class:`~optuna.integration.SkoptSampler` is determined by
            :func:`~optuna.samplers.intersection_search_space()`.

            If :obj:`None` is specified, :class:`~optuna.samplers.RandomSampler` is used
            as the default.

            .. seealso::
                :class:`optuna.samplers` module provides built-in independent samplers
                such as :class:`~optuna.samplers.RandomSampler` and
                :class:`~optuna.samplers.TPESampler`.

        warn_independent_sampling:
            If this is :obj:`True`, a warning message is emitted when
            the value of a parameter is sampled by using an independent sampler.

            Note that the parameters of the first trial in a study are always sampled
            via an independent sampler, so no warning messages are emitted in this case.

        skopt_kwargs:
            Keyword arguments passed to the constructor of
            `skopt.Optimizer <https://scikit-optimize.github.io/#skopt.Optimizer>`_
            class.

            Note that ``dimensions`` argument in ``skopt_kwargs`` will be ignored
            because it is added by :class:`~optuna.integration.SkoptSampler` automatically.

        n_startup_trials:
            The independent sampling is used until the given number of trials finish in the
            same study.

        consider_pruned_trials:
            If this is :obj:`True`, the PRUNED trials are considered for sampling.

            .. note::
                Added in v2.0.0 as an experimental feature. The interface may change in newer
                versions without prior notice. See
                https://github.com/optuna/optuna/releases/tag/v2.0.0.

            .. note::
                As the number of trials :math:`n` increases, each sampling takes longer and longer
                on a scale of :math:`O(n^3)`. And, if this is :obj:`True`, the number of trials
                will increase. So, it is suggested to set this flag :obj:`False` when each
                evaluation of the objective function is relatively faster than each sampling. On
                the other hand, it is suggested to set this flag :obj:`True` when each evaluation
                of the objective function is relatively slower than each sampling.
    """

    def __init__(
        self,
        independent_sampler: Optional[BaseSampler] = None,
        warn_independent_sampling: bool = True,
        skopt_kwargs: Optional[Dict[str, Any]] = None,
        n_startup_trials: int = 1,
        *,
        consider_pruned_trials: bool = False
    ) -> None:

        _imports.check()

        self._skopt_kwargs = skopt_kwargs or {}
        if "dimensions" in self._skopt_kwargs:
            del self._skopt_kwargs["dimensions"]

        self._independent_sampler = independent_sampler or samplers.RandomSampler()
        self._warn_independent_sampling = warn_independent_sampling
        self._n_startup_trials = n_startup_trials
        self._search_space = samplers.IntersectionSearchSpace()
        self._consider_pruned_trials = consider_pruned_trials

        if self._consider_pruned_trials:
            warnings.warn(
                "`consider_pruned_trials` option is an experimental feature."
                " The interface can change in the future.",
                ExperimentalWarning,
            )

    def reseed_rng(self) -> None:

        self._independent_sampler.reseed_rng()

    def infer_relative_search_space(
        self, study: Study, trial: FrozenTrial
    ) -> Dict[str, distributions.BaseDistribution]:

        search_space = {}
        for name, distribution in self._search_space.calculate(study).items():
            if distribution.single():
                if not isinstance(distribution, distributions.CategoricalDistribution):
                    # `skopt` cannot handle non-categorical distributions that contain just
                    # a single value, so we skip this distribution.
                    #
                    # Note that `Trial` takes care of this distribution during suggestion.
                    continue

            search_space[name] = distribution

        return search_space

    def sample_relative(
        self,
        study: Study,
        trial: FrozenTrial,
        search_space: Dict[str, distributions.BaseDistribution],
    ) -> Dict[str, Any]:

        if len(search_space) == 0:
            return {}

        complete_trials = self._get_trials(study)
        if len(complete_trials) < self._n_startup_trials:
            return {}

        optimizer = _Optimizer(search_space, self._skopt_kwargs)
        optimizer.tell(study, complete_trials)
        return optimizer.ask()

    def sample_independent(
        self,
        study: Study,
        trial: FrozenTrial,
        param_name: str,
        param_distribution: distributions.BaseDistribution,
    ) -> Any:

        if self._warn_independent_sampling:
            complete_trials = self._get_trials(study)
            if len(complete_trials) >= self._n_startup_trials:
                self._log_independent_sampling(trial, param_name)

        return self._independent_sampler.sample_independent(
            study, trial, param_name, param_distribution
        )

    def _log_independent_sampling(self, trial: FrozenTrial, param_name: str) -> None:

        logger = optuna.logging.get_logger(__name__)
        logger.warning(
            "The parameter '{}' in trial#{} is sampled independently "
            "by using `{}` instead of `SkoptSampler` "
            "(optimization performance may be degraded). "
            "You can suppress this warning by setting `warn_independent_sampling` "
            "to `False` in the constructor of `SkoptSampler`, "
            "if this independent sampling is intended behavior.".format(
                param_name, trial.number, self._independent_sampler.__class__.__name__
            )
        )

    def _get_trials(self, study: Study) -> List[FrozenTrial]:
        complete_trials = []
        for t in study.get_trials(deepcopy=False):
            if t.state == TrialState.COMPLETE:
                complete_trials.append(t)
            elif (
                t.state == TrialState.PRUNED
                and len(t.intermediate_values) > 0
                and self._consider_pruned_trials
            ):
                _, value = max(t.intermediate_values.items())
                if value is None:
                    continue
                # We rewrite the value of the trial `t` for sampling, so we need a deepcopy.
                copied_t = copy.deepcopy(t)
                copied_t.value = value
                complete_trials.append(copied_t)
        return complete_trials


class _Optimizer(object):
    def __init__(
        self, search_space: Dict[str, distributions.BaseDistribution], skopt_kwargs: Dict[str, Any]
    ) -> None:

        self._search_space = search_space

        dimensions = []
        for name, distribution in sorted(self._search_space.items()):
            if isinstance(distribution, distributions.UniformDistribution):
                # Convert the upper bound from exclusive (optuna) to inclusive (skopt).
                high = np.nextafter(distribution.high, float("-inf"))
                dimension = space.Real(distribution.low, high)
            elif isinstance(distribution, distributions.LogUniformDistribution):
                # Convert the upper bound from exclusive (optuna) to inclusive (skopt).
                high = np.nextafter(distribution.high, float("-inf"))
                dimension = space.Real(distribution.low, high, prior="log-uniform")
            elif isinstance(distribution, distributions.IntUniformDistribution):
                count = (distribution.high - distribution.low) // distribution.step
                dimension = space.Integer(0, count)
            elif isinstance(distribution, distributions.IntLogUniformDistribution):
                low = distribution.low - 0.5
                high = distribution.high + 0.5
                dimension = space.Real(low, high, prior="log-uniform")
            elif isinstance(distribution, distributions.DiscreteUniformDistribution):
                count = int((distribution.high - distribution.low) // distribution.q)
                dimension = space.Integer(0, count)
            elif isinstance(distribution, distributions.CategoricalDistribution):
                dimension = space.Categorical(distribution.choices)
            else:
                raise NotImplementedError(
                    "The distribution {} is not implemented.".format(distribution)
                )

            dimensions.append(dimension)

        self._optimizer = skopt.Optimizer(dimensions, **skopt_kwargs)

    def tell(self, study: Study, complete_trials: List[FrozenTrial]) -> None:

        xs = []
        ys = []

        for trial in complete_trials:
            if not self._is_compatible(trial):
                continue

            x, y = self._complete_trial_to_skopt_observation(study, trial)
            xs.append(x)
            ys.append(y)

        self._optimizer.tell(xs, ys)

    def ask(self) -> Dict[str, Any]:

        params = {}
        param_values = self._optimizer.ask()
        for (name, distribution), value in zip(sorted(self._search_space.items()), param_values):
            if isinstance(distribution, distributions.DiscreteUniformDistribution):
                value = value * distribution.q + distribution.low
            if isinstance(distribution, distributions.IntUniformDistribution):
                value = value * distribution.step + distribution.low
            if isinstance(distribution, distributions.IntLogUniformDistribution):
                value = int(np.round(value))
                value = min(max(value, distribution.low), distribution.high)

            params[name] = value

        return params

    def _is_compatible(self, trial: FrozenTrial) -> bool:

        # Thanks to `intersection_search_space()` function, in sequential optimization,
        # the parameters of complete trials are always compatible with the search space.
        #
        # However, in distributed optimization, incompatible trials may complete on a worker
        # just after an intersection search space is calculated on another worker.

        for name, distribution in self._search_space.items():
            if name not in trial.params:
                return False

            distributions.check_distribution_compatibility(distribution, trial.distributions[name])
            param_value = trial.params[name]
            param_internal_value = distribution.to_internal_repr(param_value)
            if not distribution._contains(param_internal_value):
                return False

        return True

    def _complete_trial_to_skopt_observation(
        self, study: Study, trial: FrozenTrial
    ) -> Tuple[List[Any], float]:

        param_values = []
        for name, distribution in sorted(self._search_space.items()):
            param_value = trial.params[name]

            if isinstance(distribution, distributions.DiscreteUniformDistribution):
                param_value = (param_value - distribution.low) // distribution.q
            if isinstance(distribution, distributions.IntUniformDistribution):
                param_value = (param_value - distribution.low) // distribution.step

            param_values.append(param_value)

        value = trial.value
        assert value is not None

        if study.direction == StudyDirection.MAXIMIZE:
            value = -value

        return param_values, value<|MERGE_RESOLUTION|>--- conflicted
+++ resolved
@@ -9,14 +9,9 @@
 import numpy as np
 
 import optuna
-<<<<<<< HEAD
-from optuna._imports import try_import
-=======
->>>>>>> e60a108f
 from optuna import distributions
 from optuna.exceptions import ExperimentalWarning
 from optuna import samplers
-from optuna._experimental import experimental
 from optuna._imports import try_import
 from optuna._study_direction import StudyDirection
 from optuna.samplers import BaseSampler
