import math
import random
from typing import Any
from typing import Dict
from typing import List
from typing import Optional
from typing import Sequence
from typing import Set

import numpy

import optuna
from optuna import distributions
from optuna import logging
from optuna._deprecated import deprecated
from optuna._imports import try_import
from optuna.distributions import BaseDistribution
from optuna.distributions import CategoricalDistribution
from optuna.distributions import DiscreteUniformDistribution
<<<<<<< HEAD
from optuna.distributions import IntDistribution
=======
from optuna.distributions import FloatDistribution
>>>>>>> cf03adee
from optuna.distributions import IntLogUniformDistribution
from optuna.distributions import IntUniformDistribution
from optuna.distributions import LogUniformDistribution
from optuna.distributions import UniformDistribution
from optuna.samplers import BaseSampler
from optuna.study import Study
from optuna.study import StudyDirection
from optuna.trial import FrozenTrial
from optuna.trial import TrialState


with try_import() as _imports:
    import cma

_logger = logging.get_logger(__name__)

_EPS = 1e-10

_cma_deprecated_msg = "This class is renamed to :class:`~optuna.integration.PyCmaSampler`."


class PyCmaSampler(BaseSampler):
    """A Sampler using cma library as the backend.

    Example:

        Optimize a simple quadratic function by using :class:`~optuna.integration.PyCmaSampler`.

        .. testcode::

            import optuna


            def objective(trial):
                x = trial.suggest_float("x", -1, 1)
                y = trial.suggest_int("y", -1, 1)
                return x ** 2 + y


            sampler = optuna.integration.PyCmaSampler()
            study = optuna.create_study(sampler=sampler)
            study.optimize(objective, n_trials=20)

    Note that parallel execution of trials may affect the optimization performance of CMA-ES,
    especially if the number of trials running in parallel exceeds the population size.

    .. note::
        :class:`~optuna.integration.CmaEsSampler` is deprecated and renamed to
        :class:`~optuna.integration.PyCmaSampler` in v2.0.0. Please use
        :class:`~optuna.integration.PyCmaSampler` instead of
        :class:`~optuna.integration.CmaEsSampler`.

    Args:

        x0:
            A dictionary of an initial parameter values for CMA-ES. By default, the mean of ``low``
            and ``high`` for each distribution is used.
            Please refer to cma.CMAEvolutionStrategy_ for further details of ``x0``.

        sigma0:
            Initial standard deviation of CMA-ES. By default, ``sigma0`` is set to
            ``min_range / 6``, where ``min_range`` denotes the minimum range of the distributions
            in the search space. If distribution is categorical, ``min_range`` is
            ``len(choices) - 1``.
            Please refer to cma.CMAEvolutionStrategy_ for further details of ``sigma0``.

        cma_stds:
            A dictionary of multipliers of sigma0 for each parameters. The default value is 1.0.
            Please refer to cma.CMAEvolutionStrategy_ for further details of ``cma_stds``.

        seed:
            A random seed for CMA-ES.

        cma_opts:
            Options passed to the constructor of cma.CMAEvolutionStrategy_ class.

            Note that ``BoundaryHandler``, ``bounds``, ``CMA_stds`` and ``seed`` arguments in
            ``cma_opts`` will be ignored because it is added by
            :class:`~optuna.integration.PyCmaSampler` automatically.

        n_startup_trials:
            The independent sampling is used instead of the CMA-ES algorithm until the given number
            of trials finish in the same study.

        independent_sampler:
            A :class:`~optuna.samplers.BaseSampler` instance that is used for independent
            sampling. The parameters not contained in the relative search space are sampled
            by this sampler.
            The search space for :class:`~optuna.integration.PyCmaSampler` is determined by
            :func:`~optuna.samplers.intersection_search_space()`.

            If :obj:`None` is specified, :class:`~optuna.samplers.RandomSampler` is used
            as the default.

            .. seealso::
                :class:`optuna.samplers` module provides built-in independent samplers
                such as :class:`~optuna.samplers.RandomSampler` and
                :class:`~optuna.samplers.TPESampler`.

        warn_independent_sampling:
            If this is :obj:`True`, a warning message is emitted when
            the value of a parameter is sampled by using an independent sampler.

            Note that the parameters of the first trial in a study are always sampled
            via an independent sampler, so no warning messages are emitted in this case.

    .. _cma.CMAEvolutionStrategy: http://cma.gforge.inria.fr/apidocs-pycma/\
    cma.evolution_strategy.CMAEvolutionStrategy.html
    """

    def __init__(
        self,
        x0: Optional[Dict[str, Any]] = None,
        sigma0: Optional[float] = None,
        cma_stds: Optional[Dict[str, float]] = None,
        seed: Optional[int] = None,
        cma_opts: Optional[Dict[str, Any]] = None,
        n_startup_trials: int = 1,
        independent_sampler: Optional[BaseSampler] = None,
        warn_independent_sampling: bool = True,
    ) -> None:

        _imports.check()

        self._x0 = x0
        self._sigma0 = sigma0
        self._cma_stds = cma_stds
        if seed is None:
            seed = random.randint(1, 2 ** 32)
        self._cma_opts = cma_opts or {}
        self._cma_opts["seed"] = seed
        self._cma_opts.setdefault("verbose", -2)
        self._n_startup_trials = n_startup_trials
        self._independent_sampler = independent_sampler or optuna.samplers.RandomSampler(seed=seed)
        self._warn_independent_sampling = warn_independent_sampling
        self._search_space = optuna.samplers.IntersectionSearchSpace()

    def reseed_rng(self) -> None:

        self._cma_opts["seed"] = random.randint(1, 2 ** 32)
        self._independent_sampler.reseed_rng()

    def infer_relative_search_space(
        self, study: Study, trial: FrozenTrial
    ) -> Dict[str, BaseDistribution]:

        search_space = {}
        for name, distribution in self._search_space.calculate(study).items():
            if distribution.single():
                # `cma` cannot handle distributions that contain just a single value, so we skip
                # them. Note that the parameter values for such distributions are sampled in
                # `Trial`.
                continue

            search_space[name] = distribution

        return search_space

    def sample_independent(
        self,
        study: Study,
        trial: FrozenTrial,
        param_name: str,
        param_distribution: BaseDistribution,
    ) -> float:

        self._raise_error_if_multi_objective(study)

        if self._warn_independent_sampling:
            complete_trials = [t for t in study.trials if t.state == TrialState.COMPLETE]
            if len(complete_trials) >= self._n_startup_trials:
                self._log_independent_sampling(trial, param_name)

        return self._independent_sampler.sample_independent(
            study, trial, param_name, param_distribution
        )

    def sample_relative(
        self, study: Study, trial: FrozenTrial, search_space: Dict[str, BaseDistribution]
    ) -> Dict[str, float]:

        self._raise_error_if_multi_objective(study)

        if len(search_space) == 0:
            return {}

        if len(search_space) == 1:
            _logger.info(
                "`PyCmaSampler` does not support optimization of 1-D search space. "
                "`{}` is used instead of `PyCmaSampler`.".format(
                    self._independent_sampler.__class__.__name__
                )
            )
            self._warn_independent_sampling = False
            return {}

        complete_trials = [t for t in study.trials if t.state == TrialState.COMPLETE]
        if len(complete_trials) < self._n_startup_trials:
            return {}

        if self._x0 is None:
            self._x0 = self._initialize_x0(search_space)

        if self._sigma0 is None:
            sigma0 = self._initialize_sigma0(search_space)
        else:
            sigma0 = self._sigma0
        # Avoid ZeroDivisionError in cma.CMAEvolutionStrategy.
        sigma0 = max(sigma0, _EPS)

        optimizer = _Optimizer(search_space, self._x0, sigma0, self._cma_stds, self._cma_opts)
        trials = study.trials
        last_told_trial_number = optimizer.tell(trials, study.direction)
        return optimizer.ask(trials, last_told_trial_number)

    @staticmethod
    def _initialize_x0(search_space: Dict[str, BaseDistribution]) -> Dict[str, Any]:

        x0: Dict[str, Any] = {}
        for name, distribution in search_space.items():
            if isinstance(distribution, UniformDistribution):
                x0[name] = numpy.mean([distribution.high, distribution.low])
            elif isinstance(distribution, DiscreteUniformDistribution):
                x0[name] = numpy.mean([distribution.high, distribution.low])
            elif isinstance(distribution, FloatDistribution):
                if distribution.log:
                    log_high = math.log(distribution.high)
                    log_low = math.log(distribution.low)
                    x0[name] = math.exp(numpy.mean([log_high, log_low]))
                else:
                    x0[name] = numpy.mean([distribution.high, distribution.low])
            elif isinstance(distribution, IntUniformDistribution):
                x0[name] = int(numpy.mean([distribution.high, distribution.low]))
            elif isinstance(distribution, (LogUniformDistribution, IntLogUniformDistribution)):
                log_high = math.log(distribution.high)
                log_low = math.log(distribution.low)
                x0[name] = math.exp(numpy.mean([log_high, log_low]))
            elif isinstance(distribution, CategoricalDistribution):
                index = (len(distribution.choices) - 1) // 2
                x0[name] = distribution.choices[index]
            elif isinstance(distribution, IntDistribution):
                if distribution.log:
                    log_high = math.log(distribution.high)
                    log_low = math.log(distribution.low)
                    x0[name] = math.exp(numpy.mean([log_high, log_low]))
                else:
                    x0[name] = int(numpy.mean([distribution.high, distribution.low]))
            else:
                raise NotImplementedError(
                    "The distribution {} is not implemented.".format(distribution)
                )
        return x0

    @staticmethod
    def _initialize_sigma0(search_space: Dict[str, BaseDistribution]) -> float:

        sigma0s = []
        for name, distribution in search_space.items():
            if isinstance(distribution, UniformDistribution):
                sigma0s.append((distribution.high - distribution.low) / 6)
            elif isinstance(distribution, DiscreteUniformDistribution):
                sigma0s.append((distribution.high - distribution.low) / 6)
            elif isinstance(distribution, FloatDistribution):
                if distribution.log:
                    log_high = math.log(distribution.high)
                    log_low = math.log(distribution.low)
                    sigma0s.append((log_high - log_low) / 6)
                else:
                    sigma0s.append((distribution.high - distribution.low) / 6)
            elif isinstance(distribution, IntUniformDistribution):
                sigma0s.append((distribution.high - distribution.low) / 6)
            elif isinstance(distribution, (LogUniformDistribution, IntLogUniformDistribution)):
                log_high = math.log(distribution.high)
                log_low = math.log(distribution.low)
                sigma0s.append((log_high - log_low) / 6)
            elif isinstance(distribution, IntDistribution):
                if distribution.log:
                    log_high = math.log(distribution.high)
                    log_low = math.log(distribution.low)
                    sigma0s.append((log_high - log_low) / 6)
                else:
                    sigma0s.append((distribution.high - distribution.low) / 6)
            elif isinstance(distribution, CategoricalDistribution):
                sigma0s.append((len(distribution.choices) - 1) / 6)
            else:
                raise NotImplementedError(
                    "The distribution {} is not implemented.".format(distribution)
                )
        return min(sigma0s)

    def _log_independent_sampling(self, trial: FrozenTrial, param_name: str) -> None:

        _logger.warning(
            "The parameter '{}' in trial#{} is sampled independently "
            "by using `{}` instead of `PyCmaSampler` "
            "(optimization performance may be degraded). "
            "`PyCmaSampler` does not support dynamic search space or `CategoricalDistribution`. "
            "You can suppress this warning by setting `warn_independent_sampling` "
            "to `False` in the constructor of `PyCmaSampler`, "
            "if this independent sampling is intended behavior.".format(
                param_name, trial.number, self._independent_sampler.__class__.__name__
            )
        )

    def after_trial(
        self,
        study: Study,
        trial: FrozenTrial,
        state: TrialState,
        values: Optional[Sequence[float]],
    ) -> None:

        self._independent_sampler.after_trial(study, trial, state, values)


class _Optimizer(object):
    def __init__(
        self,
        search_space: Dict[str, BaseDistribution],
        x0: Dict[str, Any],
        sigma0: float,
        cma_stds: Optional[Dict[str, float]],
        cma_opts: Dict[str, Any],
    ) -> None:

        self._search_space = search_space
        self._param_names = list(sorted(self._search_space.keys()))

        lows = []
        highs = []
        for param_name in self._param_names:
            dist = self._search_space[param_name]
            if isinstance(dist, CategoricalDistribution):
                # Handle categorical values by ordinal representation.
                # TODO(Yanase): Support one-hot representation.
                lows.append(-0.5)
                highs.append(len(dist.choices) - 0.5)
            elif isinstance(dist, (UniformDistribution, LogUniformDistribution)):
                lows.append(self._to_cma_params(search_space, param_name, dist.low))
                highs.append(self._to_cma_params(search_space, param_name, dist.high) - _EPS)
            elif isinstance(dist, DiscreteUniformDistribution):
                r = dist.high - dist.low
                lows.append(0 - 0.5 * dist.q)
                highs.append(r + 0.5 * dist.q)
            elif isinstance(dist, FloatDistribution):
                if dist.step is not None:
                    r = dist.high - dist.low
                    lows.append(0 - 0.5 * dist.step)
                    highs.append(r + 0.5 * dist.step)
                else:
                    lows.append(self._to_cma_params(search_space, param_name, dist.low))
                    highs.append(self._to_cma_params(search_space, param_name, dist.high) - _EPS)
            elif isinstance(dist, IntUniformDistribution):
                lows.append(dist.low - 0.5 * dist.step)
                highs.append(dist.high + 0.5 * dist.step)
            elif isinstance(dist, IntLogUniformDistribution):
                lows.append(self._to_cma_params(search_space, param_name, dist.low - 0.5))
                highs.append(self._to_cma_params(search_space, param_name, dist.high + 0.5))
            elif isinstance(dist, IntDistribution):
                if dist.log:
                    lows.append(self._to_cma_params(search_space, param_name, dist.low - 0.5))
                    highs.append(self._to_cma_params(search_space, param_name, dist.high + 0.5))
                else:
                    lows.append(dist.low - 0.5 * dist.step)
                    highs.append(dist.high + 0.5 * dist.step)
            else:
                raise NotImplementedError("The distribution {} is not implemented.".format(dist))

        # Set initial params.
        initial_cma_params = []
        for param_name in self._param_names:
            initial_cma_params.append(
                self._to_cma_params(self._search_space, param_name, x0[param_name])
            )
        cma_option = {
            "BoundaryHandler": cma.BoundTransform,
            "bounds": [lows, highs],
        }

        if cma_stds:
            cma_option["CMA_stds"] = [cma_stds.get(name, 1.0) for name in self._param_names]

        cma_opts.update(cma_option)

        self._es = cma.CMAEvolutionStrategy(initial_cma_params, sigma0, cma_opts)

    def tell(self, trials: List[FrozenTrial], study_direction: StudyDirection) -> int:

        complete_trials = self._collect_target_trials(trials, target_states={TrialState.COMPLETE})

        popsize = self._es.popsize
        generation = len(complete_trials) // popsize
        last_told_trial_number = -1
        for i in range(generation):
            xs = []
            ys = []
            for t in complete_trials[i * popsize : (i + 1) * popsize]:
                x = [
                    self._to_cma_params(self._search_space, name, t.params[name])
                    for name in self._param_names
                ]
                xs.append(x)
                ys.append(t.value)
                last_told_trial_number = t.number
            if study_direction == StudyDirection.MAXIMIZE:
                ys = [-1 * y if y is not None else y for y in ys]

            # Calling `ask` is required to avoid RuntimeError which claims that `tell` should only
            # be called once per iteration.
            self._es.ask()
            self._es.tell(xs, ys)
        return last_told_trial_number

    def ask(self, trials: List[FrozenTrial], last_told_trial_number: int) -> Dict[str, Any]:

        individual_index = len(self._collect_target_trials(trials, last_told_trial_number))
        popsize = self._es.popsize

        # individual_index may exceed the population size due to the parallel execution of multiple
        # trials. In such cases, `cma.cma.CMAEvolutionStrategy.ask` is called multiple times in an
        # iteration, and that may affect the optimization performance of CMA-ES.
        # In addition, please note that some trials may suggest the same parameters when multiple
        # samplers invoke this method simultaneously.
        while individual_index >= popsize:
            individual_index -= popsize
            self._es.ask()
        cma_params = self._es.ask()[individual_index]

        ret_val = {}
        for param_name, value in zip(self._param_names, cma_params):
            ret_val[param_name] = self._to_optuna_params(self._search_space, param_name, value)
        return ret_val

    def _is_compatible(self, trial: FrozenTrial) -> bool:

        # Thanks to `intersection_search_space()` function, in sequential optimization,
        # the parameters of complete trials are always compatible with the search space.
        #
        # However, in distributed optimization, incompatible trials may complete on a worker
        # just after an intersection search space is calculated on another worker.

        for name, distribution in self._search_space.items():
            if name not in trial.params:
                return False

            distributions.check_distribution_compatibility(distribution, trial.distributions[name])
            param_value = trial.params[name]
            param_internal_value = distribution.to_internal_repr(param_value)
            if not distribution._contains(param_internal_value):
                return False

        return True

    def _collect_target_trials(
        self,
        trials: List[FrozenTrial],
        last_told: int = -1,
        target_states: Optional[Set[TrialState]] = None,
    ) -> List[FrozenTrial]:

        target_trials = [t for t in trials if t.number > last_told]
        target_trials = [t for t in target_trials if self._is_compatible(t)]
        if target_states is not None:
            target_trials = [t for t in target_trials if t.state in target_states]

        return target_trials

    @staticmethod
    def _to_cma_params(
        search_space: Dict[str, BaseDistribution], param_name: str, optuna_param_value: Any
    ) -> float:

        dist = search_space[param_name]
        if isinstance(dist, (LogUniformDistribution, IntLogUniformDistribution)):
            return math.log(optuna_param_value)
        elif isinstance(dist, DiscreteUniformDistribution):
            return optuna_param_value - dist.low
<<<<<<< HEAD
        elif isinstance(dist, IntDistribution):
            if dist.log:
                return math.log(optuna_param_value)
=======
        elif isinstance(dist, FloatDistribution):
            if dist.log:
                return math.log(optuna_param_value)
            elif dist.step is not None:
                return optuna_param_value - dist.low
>>>>>>> cf03adee
        elif isinstance(dist, CategoricalDistribution):
            return dist.choices.index(optuna_param_value)
        return optuna_param_value

    @staticmethod
    def _to_optuna_params(
        search_space: Dict[str, BaseDistribution], param_name: str, cma_param_value: float
    ) -> Any:

        dist = search_space[param_name]
        if isinstance(dist, UniformDistribution):
            # Type of cma_param_value is np.floating, so cast it to Python's built-in float.
            return float(cma_param_value)
        if isinstance(dist, LogUniformDistribution):
            return math.exp(cma_param_value)
        if isinstance(dist, DiscreteUniformDistribution):
            v = numpy.round(cma_param_value / dist.q) * dist.q + dist.low
            # v may slightly exceed range due to round-off errors.
            return float(min(max(v, dist.low), dist.high))
        if isinstance(dist, FloatDistribution):
            if dist.log:
                return math.exp(cma_param_value)
            elif dist.step is not None:
                v = numpy.round(cma_param_value / dist.step) * dist.step + dist.low
                return float(min(max(v, dist.low), dist.high))
            else:
                return float(cma_param_value)
        if isinstance(dist, IntUniformDistribution):
            r = numpy.round((cma_param_value - dist.low) / dist.step)
            v = r * dist.step + dist.low
            return int(v)
        if isinstance(dist, IntLogUniformDistribution):
            exp_value = math.exp(cma_param_value)
            v = numpy.round(exp_value)
            return int(min(max(v, dist.low), dist.high))
        if isinstance(dist, IntDistribution):
            if dist.log:
                exp_value = math.exp(cma_param_value)
                v = numpy.round(exp_value)
                return int(min(max(v, dist.low), dist.high))
            else:
                r = numpy.round((cma_param_value - dist.low) / dist.step)
                v = r * dist.step + dist.low
                return int(v)

        if isinstance(dist, CategoricalDistribution):
            v = int(numpy.round(cma_param_value))
            return dist.choices[v]
        return cma_param_value


@deprecated("2.0.0", "4.0.0", text=_cma_deprecated_msg)
class CmaEsSampler(PyCmaSampler):
    """Wrapper class of PyCmaSampler for backward compatibility."""

    def __init__(
        self,
        x0: Optional[Dict[str, Any]] = None,
        sigma0: Optional[float] = None,
        cma_stds: Optional[Dict[str, float]] = None,
        seed: Optional[int] = None,
        cma_opts: Optional[Dict[str, Any]] = None,
        n_startup_trials: int = 1,
        independent_sampler: Optional[BaseSampler] = None,
        warn_independent_sampling: bool = True,
    ) -> None:

        super().__init__(
            x0=x0,
            sigma0=sigma0,
            cma_stds=cma_stds,
            seed=seed,
            cma_opts=cma_opts,
            n_startup_trials=n_startup_trials,
            independent_sampler=independent_sampler,
            warn_independent_sampling=warn_independent_sampling,
        )<|MERGE_RESOLUTION|>--- conflicted
+++ resolved
@@ -17,11 +17,8 @@
 from optuna.distributions import BaseDistribution
 from optuna.distributions import CategoricalDistribution
 from optuna.distributions import DiscreteUniformDistribution
-<<<<<<< HEAD
+from optuna.distributions import FloatDistribution
 from optuna.distributions import IntDistribution
-=======
-from optuna.distributions import FloatDistribution
->>>>>>> cf03adee
 from optuna.distributions import IntLogUniformDistribution
 from optuna.distributions import IntUniformDistribution
 from optuna.distributions import LogUniformDistribution
@@ -499,17 +496,14 @@
             return math.log(optuna_param_value)
         elif isinstance(dist, DiscreteUniformDistribution):
             return optuna_param_value - dist.low
-<<<<<<< HEAD
         elif isinstance(dist, IntDistribution):
             if dist.log:
                 return math.log(optuna_param_value)
-=======
         elif isinstance(dist, FloatDistribution):
             if dist.log:
                 return math.log(optuna_param_value)
             elif dist.step is not None:
                 return optuna_param_value - dist.low
->>>>>>> cf03adee
         elif isinstance(dist, CategoricalDistribution):
             return dist.choices.index(optuna_param_value)
         return optuna_param_value
