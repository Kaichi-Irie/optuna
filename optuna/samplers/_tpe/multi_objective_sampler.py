--- conflicted
+++ resolved
@@ -295,7 +295,7 @@
         if len(study.directions) < 2:
             raise ValueError(
                 "Number of objectives must be >= 2. "
-                "Please use optuna.samplers.self for single-objective optimization."
+                "Please use optuna.samplers.TPESampler for single-objective optimization."
             )
 
         values, scores = _get_observation_pairs(study, param_name)
@@ -716,13 +716,8 @@
 
         if low >= high:
             raise ValueError(
-<<<<<<< HEAD
-                "The 'low' should be lower than the 'high'. "
-                "But (low, high) = ({}, {}).".format(low, high)
-=======
                 "The 'low' boundary should be below the 'high' boundary, "
                 f"but (low, high) = ({low}, {high})."
->>>>>>> 203dc81b
             )
 
         active = np.argmax(self._rng.multinomial(1, weights, size=size), axis=-1)
@@ -765,18 +760,6 @@
             return np.asarray([], dtype=float)
         if weights.ndim != 1:
             raise ValueError(
-<<<<<<< HEAD
-                "The 'weights' should be 1-dimension. "
-                "But weights.shape = {}".format(weights.shape)
-            )
-        if mus.ndim != 1:
-            raise ValueError(
-                "The 'mus' should be 1-dimension. But mus.shape = {}".format(mus.shape)
-            )
-        if sigmas.ndim != 1:
-            raise ValueError(
-                "The 'sigmas' should be 1-dimension. But sigmas.shape = {}".format(sigmas.shape)
-=======
                 "The 'weights' should have only one dimension, "
                 f"but weights.shape = {weights.shape}"
             )
@@ -787,7 +770,6 @@
         if sigmas.ndim != 1:
             raise ValueError(
                 f"The 'sigmas' should have only one dimension, but sigmas.shape = {sigmas.shape}"
->>>>>>> 203dc81b
             )
 
         p_accept = np.sum(
