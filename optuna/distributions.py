import abc
import copy
import decimal
import json
from typing import Any
from typing import cast
from typing import Dict
from typing import Sequence
from typing import Union
import warnings

from optuna._deprecated import deprecated


CategoricalChoiceType = Union[None, bool, int, float, str]


_float_distribution_deprecated_msg = (
    "Use :class:`~optuna.distributions.FloatDistribution` instead."
)
_int_distribution_deprecated_msg = "Use :class:`~optuna.distributions.IntDistribution` instead."


class BaseDistribution(object, metaclass=abc.ABCMeta):
    """Base class for distributions.

    Note that distribution classes are not supposed to be called by library users.
    They are used by :class:`~optuna.trial.Trial` and :class:`~optuna.samplers` internally.
    """

    def to_external_repr(self, param_value_in_internal_repr: float) -> Any:
        """Convert internal representation of a parameter value into external representation.

        Args:
            param_value_in_internal_repr:
                Optuna's internal representation of a parameter value.

        Returns:
            Optuna's external representation of a parameter value.
        """

        return param_value_in_internal_repr

    def to_internal_repr(self, param_value_in_external_repr: Any) -> float:
        """Convert external representation of a parameter value into internal representation.

        Args:
            param_value_in_external_repr:
                Optuna's external representation of a parameter value.

        Returns:
            Optuna's internal representation of a parameter value.
        """

        return param_value_in_external_repr

    @abc.abstractmethod
    def single(self) -> bool:
        """Test whether the range of this distribution contains just a single value.

        Returns:
            :obj:`True` if the range of this distribution contains just a single value,
            otherwise :obj:`False`.
        """

        raise NotImplementedError

    @abc.abstractmethod
    def _contains(self, param_value_in_internal_repr: float) -> bool:
        """Test if a parameter value is contained in the range of this distribution.

        Args:
            param_value_in_internal_repr:
                Optuna's internal representation of a parameter value.

        Returns:
            :obj:`True` if the parameter value is contained in the range of this distribution,
            otherwise :obj:`False`.
        """

        raise NotImplementedError

    def _asdict(self) -> Dict:

        return self.__dict__

    def __eq__(self, other: Any) -> bool:

        if not isinstance(other, BaseDistribution):
            return NotImplemented
        if not type(self) is type(other):
            return False
        return self.__dict__ == other.__dict__

    def __hash__(self) -> int:

        return hash((self.__class__,) + tuple(sorted(self.__dict__.items())))

    def __repr__(self) -> str:

        kwargs = ", ".join("{}={}".format(k, v) for k, v in sorted(self._asdict().items()))
        return "{}({})".format(self.__class__.__name__, kwargs)


class FloatDistribution(BaseDistribution):
    """A distribution on floats.

    This object is instantiated by :func:`~optuna.trial.Trial.suggest_float`, and passed to
    :mod:`~optuna.samplers` in general.

    Attributes:
        low:
            Lower endpoint of the range of the distribution. ``low`` is included in the range.
        high:
            Upper endpoint of the range of the distribution. ``high`` is included in the range.
        log:
            If ``log`` is :obj:`True`, this distribution is in log-scaled domain.
        step:
            A discretization step. This parameter must be :obj:`None`
            when the parameter ``log`` is :obj:`True`.

    Raises:
        ValueError:
            If ``low`` value is larger than ``high`` value.
            If ``log`` is :obj:`True` and ``low`` value is less or equal to 0.0.
            If ``log`` is :obj:`True` and ``step`` is not :obj:`None`.
            If ``step`` is less or equal to 0.
    """

    def __init__(
        self, low: float, high: float, log: bool = False, step: Union[None, float] = None
    ) -> None:

        if low > high:
            raise ValueError(
                "The `low` value must be smaller than or equal to the `high` value "
                "(low={}, high={}).".format(low, high)
            )

        if log and step is not None:
            raise ValueError("The parameter `step` is not supported when `log` is true.")

        if log and low <= 0.0:
            raise ValueError(
                "The `low` value must be larger than 0 for a log distribution "
                "(low={}, high={}).".format(low, high)
            )

        if step is not None and step <= 0:
            raise ValueError(
                "The `step` value must be non-zero positive value, " "but step={}.".format(step)
            )

        self.step = None
        if step is not None:
            high = _adjust_discrete_uniform_high(low, high, step)
            self.step = float(step)

        self.low = float(low)
        self.high = float(high)
        self.log = log

    def single(self) -> bool:

        if self.step is None:
            return self.low == self.high
        else:
            if self.low == self.high:
                return True
            high = decimal.Decimal(str(self.high))
            low = decimal.Decimal(str(self.low))
            step = decimal.Decimal(str(self.step))
            return (high - low) < step

    def _contains(self, param_value_in_internal_repr: float) -> bool:

        value = param_value_in_internal_repr
        if self.step is None:
            return self.low <= value <= self.high
        else:
            k = (value - self.low) / self.step
            return self.low <= value <= self.high and abs(k - round(k)) < 1.0e-8


@deprecated("3.0.0", "6.0.0", text=_float_distribution_deprecated_msg)
class UniformDistribution(FloatDistribution):
    """A uniform distribution in the linear domain.

    This object is instantiated by :func:`~optuna.trial.Trial.suggest_float`, and passed to
    :mod:`~optuna.samplers` in general.

    Attributes:
        low:
            Lower endpoint of the range of the distribution. ``low`` is included in the range.
        high:
            Upper endpoint of the range of the distribution. ``high`` is included in the range.

    Raises:
        ValueError:
            If ``low`` value is larger than ``high`` value.
    """

    def __init__(self, low: float, high: float) -> None:
        super().__init__(low=low, high=high, log=False, step=None)

    def _asdict(self) -> Dict:
        d = copy.deepcopy(self.__dict__)
        d.pop("log")
        d.pop("step")
        return d


@deprecated("3.0.0", "6.0.0", text=_float_distribution_deprecated_msg)
class LogUniformDistribution(FloatDistribution):
    """A uniform distribution in the log domain.

    This object is instantiated by :func:`~optuna.trial.Trial.suggest_float` with ``log=True``,
    and passed to :mod:`~optuna.samplers` in general.

    Attributes:
        low:
            Lower endpoint of the range of the distribution. ``low`` is included in the range.
        high:
            Upper endpoint of the range of the distribution. ``high`` is included in the range.

    Raises:
        ValueError:
            If ``low`` value is larger than ``high`` value, or ``low`` value is smaller than or
            equal to 0.
    """

    def __init__(self, low: float, high: float) -> None:
        super().__init__(low=low, high=high, log=True, step=None)

    def _asdict(self) -> Dict:
        d = copy.deepcopy(self.__dict__)
        d.pop("log")
        d.pop("step")
        return d


@deprecated("3.0.0", "6.0.0", text=_float_distribution_deprecated_msg)
class DiscreteUniformDistribution(FloatDistribution):
    """A discretized uniform distribution in the linear domain.

    This object is instantiated by :func:`~optuna.trial.Trial.suggest_float` with ``step``
    argument, and passed to :mod:`~optuna.samplers` in general.

    .. note::
        If the range :math:`[\\mathsf{low}, \\mathsf{high}]` is not divisible by :math:`q`,
        :math:`\\mathsf{high}` will be replaced with the maximum of :math:`k q + \\mathsf{low}
        < \\mathsf{high}`, where :math:`k` is an integer.

    Args:
        low:
            Lower endpoint of the range of the distribution. ``low`` is included in the range.
        high:
            Upper endpoint of the range of the distribution. ``high`` is included in the range.
        q:
            A discretization step.

    Raises:
        ValueError:
            If ``low`` value is larger than ``high`` value, or ``q`` value is smaller or
            equal to 0.

    Attributes:
        low:
            Lower endpoint of the range of the distribution. ``low`` is included in the range.
        high:
            Upper endpoint of the range of the distribution. ``high`` is included in the range.
    """

    def __init__(self, low: float, high: float, q: float) -> None:
        super().__init__(low=low, high=high, step=q)

    def _asdict(self) -> Dict:
        d = copy.deepcopy(self.__dict__)
        d.pop("log")

        step = d.pop("step")
        d["q"] = step
        return d

    @property
    def q(self) -> float:
        """Discretization step.

        :class:`~optuna.distributions.DiscreteUniformDistribution` is a subtype of
        :class:`~optuna.distributions.FloatDistribution`.
        This property is a proxy for its ``step`` attribute.
        """
        return cast(float, self.step)

    @q.setter
    def q(self, v: float) -> None:
        self.step = v


class IntDistribution(BaseDistribution):
    """A distribution on integers.

    This object is instantiated by :func:`~optuna.trial.Trial.suggest_int`, and passed to
    :mod:`~optuna.samplers` in general.

    Attributes:
        low:
            Lower endpoint of the range of the distribution. ``low`` is included in the range.
        high:
            Upper endpoint of the range of the distribution. ``high`` is included in the range.
        log:
            If ``log`` is :obj:`True`, this distribution is in log-scaled domain.
        step:
            A discretization step. This parameter must be 1
            when the parameter ``log`` is :obj:`True`.

    Raises:
        ValueError:
            If ``low`` value is larger than ``high`` value.
            If ``low`` value is less than 1 when ``log`` is :obj:`True`.
            If ``step`` is not positive value.
            If ``log`` is :obj:`True` and ``step``!= 1.
    """

    def __init__(self, low: int, high: int, log: bool = False, step: int = 1) -> None:
        if low > high:
            raise ValueError(
                "The `low` value must be smaller than or equal to the `high` value "
                "(low={}, high={}).".format(low, high)
            )

        if log and low < 1:
            raise ValueError(
                "The `low` value must be equal to or greater than 1 for a log distribution "
                "(low={}, high={}).".format(low, high)
            )

        if step <= 0:
            raise ValueError(
                "The `step` value must be non-zero positive value, but step={}.".format(step)
            )

        if log and step != 1:
            raise ValueError(
                "Samplers and other components in Optuna only accept step is 1 "
                "when `log` argument is True."
            )

        self.log = log
        self.step = int(step)
        self.low = int(low)
        high = int(high)
        self.high = _adjust_int_uniform_high(self.low, high, self.step)

    def to_external_repr(self, param_value_in_internal_repr: float) -> int:

        return int(param_value_in_internal_repr)

    def to_internal_repr(self, param_value_in_external_repr: int) -> float:

        return float(param_value_in_external_repr)

    def single(self) -> bool:
        if self.log:
            return self.low == self.high

        if self.low == self.high:
            return True
        return (self.high - self.low) < self.step

    def _contains(self, param_value_in_internal_repr: float) -> bool:

        value = param_value_in_internal_repr
        return self.low <= value <= self.high and (value - self.low) % self.step == 0


@deprecated("3.0.0", "6.0.0", text=_int_distribution_deprecated_msg)
class IntUniformDistribution(IntDistribution):
    """A uniform distribution on integers.

    This object is instantiated by :func:`~optuna.trial.Trial.suggest_int`, and passed to
    :mod:`~optuna.samplers` in general.

    .. note::
        If the range :math:`[\\mathsf{low}, \\mathsf{high}]` is not divisible by
        :math:`\\mathsf{step}`, :math:`\\mathsf{high}` will be replaced with the maximum of
        :math:`k \\times \\mathsf{step} + \\mathsf{low} < \\mathsf{high}`, where :math:`k` is
        an integer.

    Attributes:
        low:
            Lower endpoint of the range of the distribution. ``low`` is included in the range.
        high:
            Upper endpoint of the range of the distribution. ``high`` is included in the range.
        step:
            A step for spacing between values.

    Raises:
        ValueError:
            If ``low`` value is larger than ``high`` value, or ``step`` value is smaller or
            equal to 0.
    """

    def __init__(self, low: int, high: int, step: int = 1) -> None:
        super().__init__(low=low, high=high, log=False, step=step)

    def _asdict(self) -> Dict:
        d = copy.deepcopy(self.__dict__)
        d.pop("log")
        return d


@deprecated("3.0.0", "6.0.0", text=_int_distribution_deprecated_msg)
class IntLogUniformDistribution(IntDistribution):
    """A uniform distribution on integers in the log domain.

    This object is instantiated by :func:`~optuna.trial.Trial.suggest_int`, and passed to
    :mod:`~optuna.samplers` in general.

    Attributes:
        low:
            Lower endpoint of the range of the distribution. ``low`` is included in the range.
        high:
            Upper endpoint of the range of the distribution. ``high`` is included in the range.
        step:
            A step for spacing between values.

            .. warning::
                Deprecated in v2.0.0. ``step`` argument will be removed in the future.
                The removal of this feature is currently scheduled for v4.0.0,
                but this schedule is subject to change.

                Samplers and other components in Optuna relying on this distribution will ignore
                this value and assume that ``step`` is always 1.
                User-defined samplers may continue to use other values besides 1 during the
                deprecation.

    Raises:
        ValueError:
            If ``low`` value is larger than ``high`` value, or ``low`` value is smaller than 1.
    """

    def __init__(self, low: int, high: int, step: int = 1) -> None:
        super().__init__(low=low, high=high, log=True, step=step)

    def _asdict(self) -> Dict:
        d = copy.deepcopy(self.__dict__)
        d.pop("log")
        return d


class CategoricalDistribution(BaseDistribution):
    """A categorical distribution.

    This object is instantiated by :func:`~optuna.trial.Trial.suggest_categorical`, and
    passed to :mod:`~optuna.samplers` in general.

    Args:
        choices:
            Parameter value candidates.

    .. note::

        Not all types are guaranteed to be compatible with all storages. It is recommended to
        restrict the types of the choices to :obj:`None`, :class:`bool`, :class:`int`,
        :class:`float` and :class:`str`.

    Attributes:
        choices:
            Parameter value candidates.

    Raises:
        ValueError:
            If ``choices`` do not contain any elements.
    """

    def __init__(self, choices: Sequence[CategoricalChoiceType]) -> None:

        if len(choices) == 0:
            raise ValueError("The `choices` must contain one or more elements.")
        for choice in choices:
            if choice is not None and not isinstance(choice, (bool, int, float, str)):
                message = (
                    "Choices for a categorical distribution should be a tuple of None, bool, "
                    "int, float and str for persistent storage but contains {} which is of type "
                    "{}.".format(choice, type(choice).__name__)
                )
                warnings.warn(message)

        self.choices = tuple(choices)

    def to_external_repr(self, param_value_in_internal_repr: float) -> CategoricalChoiceType:

        return self.choices[int(param_value_in_internal_repr)]

    def to_internal_repr(self, param_value_in_external_repr: CategoricalChoiceType) -> float:

        try:
            return self.choices.index(param_value_in_external_repr)
        except ValueError as e:
            raise ValueError(
                "'{}' not in {}.".format(param_value_in_external_repr, self.choices)
            ) from e

    def single(self) -> bool:

        return len(self.choices) == 1

    def _contains(self, param_value_in_internal_repr: float) -> bool:

        index = int(param_value_in_internal_repr)
        return 0 <= index < len(self.choices)


DISTRIBUTION_CLASSES = (
    IntDistribution,
    IntLogUniformDistribution,
    IntUniformDistribution,
    FloatDistribution,
    UniformDistribution,
    LogUniformDistribution,
    DiscreteUniformDistribution,
    CategoricalDistribution,
)


def json_to_distribution(json_str: str) -> BaseDistribution:
    """Deserialize a distribution in JSON format.

    Args:
        json_str: A JSON-serialized distribution.

    Returns:
        A deserialized distribution.

    Raises:
        ValueError:
            If the unknown class is specified.
    """

    json_dict = json.loads(json_str)

    if "name" in json_dict:
        if json_dict["name"] == CategoricalDistribution.__name__:
            json_dict["attributes"]["choices"] = tuple(json_dict["attributes"]["choices"])

        for cls in DISTRIBUTION_CLASSES:
            if json_dict["name"] == cls.__name__:
                return cls(**json_dict["attributes"])

        raise ValueError("Unknown distribution class: {}".format(json_dict["name"]))

    else:
        # Deserialize a distribution from an abbreviated format.
        if json_dict["type"] == "categorical":
            return CategoricalDistribution(json_dict["choices"])
        elif json_dict["type"] in ("float", "int"):
            low = json_dict["low"]
            high = json_dict["high"]
            step = json_dict.get("step")
            log = json_dict.get("log", False)

            if json_dict["type"] == "float":
                return FloatDistribution(low, high, log=log, step=step)

            else:
                if step is None:
                    step = 1
                return IntDistribution(low=low, high=high, log=log, step=step)

        raise ValueError("Unknown distribution type: {}".format(json_dict["type"]))


def distribution_to_json(dist: BaseDistribution) -> str:
    """Serialize a distribution to JSON format.

    Args:
        dist: A distribution to be serialized.

    Returns:
        A JSON string of a given distribution.

    """

    return json.dumps({"name": dist.__class__.__name__, "attributes": dist._asdict()})


def check_distribution_compatibility(
    dist_old: BaseDistribution, dist_new: BaseDistribution
) -> None:
    """A function to check compatibility of two distributions.

    Note that this method is not supposed to be called by library users.

    Args:
        dist_old: A distribution previously recorded in storage.
        dist_new: A distribution newly added to storage.

    Raises:
        ValueError:
            If different distribution kinds are set to ``dist_old`` and ``dist_new``,
            or ``dist_old.choices`` doesn't match ``dist_new.choices``
            for :class:`~optuna.distributions.CategoricalDistribution`.
    """

    if dist_old.__class__ != dist_new.__class__:
        raise ValueError("Cannot set different distribution kind to the same parameter name.")

    if not isinstance(dist_old, CategoricalDistribution):
        return
    if not isinstance(dist_new, CategoricalDistribution):
        return
    if dist_old.choices != dist_new.choices:
        raise ValueError(
            CategoricalDistribution.__name__ + " does not support dynamic value space."
        )


def _adjust_discrete_uniform_high(low: float, high: float, q: float) -> float:
    d_high = decimal.Decimal(str(high))
    d_low = decimal.Decimal(str(low))
    d_q = decimal.Decimal(str(q))

    d_r = d_high - d_low

    if d_r % d_q != decimal.Decimal("0"):
        old_high = high
        high = float((d_r // d_q) * d_q + d_low)
        warnings.warn(
            "The distribution is specified by [{low}, {old_high}] and q={step}, but the range "
            "is not divisible by `q`. It will be replaced by [{low}, {high}].".format(
                low=low, old_high=old_high, high=high, step=q
            )
        )

    return high


def _adjust_int_uniform_high(low: int, high: int, step: int) -> int:
    r = high - low
    if r % step != 0:
        old_high = high
        high = r // step * step + low
        warnings.warn(
            "The distribution is specified by [{low}, {old_high}] and step={step}, but the range "
            "is not divisible by `step`. It will be replaced by [{low}, {high}].".format(
                low=low, old_high=old_high, high=high, step=step
            )
        )
    return high


def _get_single_value(distribution: BaseDistribution) -> Union[int, float, CategoricalChoiceType]:

    assert distribution.single()

    if isinstance(
        distribution,
        (
            FloatDistribution,
            IntDistribution,
<<<<<<< HEAD
            IntUniformDistribution,
            IntLogUniformDistribution,
=======
            UniformDistribution,
            LogUniformDistribution,
            DiscreteUniformDistribution,
>>>>>>> dee665df
        ),
    ):
        return distribution.low
    elif isinstance(distribution, CategoricalDistribution):
        return distribution.choices[0]
    assert False<|MERGE_RESOLUTION|>--- conflicted
+++ resolved
@@ -659,14 +659,6 @@
         (
             FloatDistribution,
             IntDistribution,
-<<<<<<< HEAD
-            IntUniformDistribution,
-            IntLogUniformDistribution,
-=======
-            UniformDistribution,
-            LogUniformDistribution,
-            DiscreteUniformDistribution,
->>>>>>> dee665df
         ),
     ):
         return distribution.low
