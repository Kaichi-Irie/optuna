--- conflicted
+++ resolved
@@ -62,11 +62,8 @@
             'cma',
             'pandas',
             'plotly>=4.0.0',
-<<<<<<< HEAD
             'scikit-learn>=0.19.0',
-=======
             'scikit-optimize',
->>>>>>> 1fcea3f0
         ],
         'document': [
             'sphinx',
