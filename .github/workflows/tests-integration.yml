--- conflicted
+++ resolved
@@ -66,7 +66,6 @@
             --ignore tests/integration_tests/test_keras.py \
             --ignore tests/integration_tests/test_tensorboard.py \
             --ignore tests/integration_tests/test_tensorflow.py \
-<<<<<<< HEAD
             --ignore tests/integration_tests/test_tfkeras.py
         elif [ ${{ matrix.python-version }} = 3.10 ]; then
           pytest tests/integration_tests \
@@ -77,11 +76,9 @@
             --ignore tests/integration_tests/test_pytorch_distributed.py \
             --ignore tests/integration_tests/test_pytorch_ignite.py \
             --ignore tests/integration_tests/test_pytorch_lightning.py \
-            --ignore tests/integration_tests/test_skorch.py
-=======
+            --ignore tests/integration_tests/test_skorch.py \
             --ignore tests/integration_tests/test_tfkeras.py \
             --ignore tests/integration_tests/test_fastaiv2.py
->>>>>>> b40a1ab3
         else
           pytest -s tests/integration_tests
         fi
