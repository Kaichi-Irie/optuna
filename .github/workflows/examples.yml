name: examples

on:
  schedule:
    - cron: '0 15 * * *'

jobs:
  build:

    runs-on: ubuntu-latest
    strategy:
      matrix:
        python-version: [3.5, 3.6, 3.7, 3.8]

    if: github.repository == 'optuna/optuna'
    steps:
    - uses: actions/checkout@v2
    - name: setup-python${{ matrix.python-version }}
      uses: actions/setup-python@v1
      with:
        python-version: ${{ matrix.python-version }}
    - name: Install
      run: |
        sudo apt-get update
        sudo apt-get -y install openmpi-bin libopenmpi-dev
        python -m pip install --upgrade pip
        pip install --progress-bar off -U setuptools
        python setup.py sdist

        # Install minimal dependencies and confirm that `import optuna` is successful.
        pip install --progress-bar off $(ls dist/*.tar.gz)
        python -c 'import optuna'

        # Install all dependencies needed for examples.
        pip install --progress-bar off $(ls dist/*.tar.gz)[example] -f https://download.pytorch.org/whl/torch_stable.html
    - name: Run examples
      run: |
        if [ ${{ matrix.python-version }} = 3.5 ]; then
<<<<<<< HEAD
          IGNORES='chainermn_.*|pytorch_lightning.*|fastai_.*|allennlp_.*'|sb3_.*'
=======
          IGNORES='chainermn_.*|pytorch_lightning.*|fastai_.*|allennlp_.*|catalyst_.*'
>>>>>>> d3e3885e
        elif [ ${{ matrix.python-version }} = 3.8 ]; then
          IGNORES='chainermn_.*|dask_ml_.*|keras_.*|tensorflow_.*|tfkeras_.*|fastai_.*|allennlp_.*'
        else
          IGNORES='chainermn_.*'
        fi

        for file in `find examples -name '*.py' -not -name '*_distributed.py' | grep -vE "$IGNORES"`
        do
          echo $file
          python $file > /dev/null
          if grep -e '\-\-pruning' $file > /dev/null; then
            echo $file --pruning
            python $file --pruning > /dev/null
          fi
        done
      env:
        OMP_NUM_THREADS: 1
    - name: Run Jupyter notebook examples
      run: |
        for file in `find examples -name '*.ipynb'`
        do
          echo $file
          pytest --nbval-lax $file > /dev/null
        done
      env:
        OMP_NUM_THREADS: 1
    - name: Run multi-node examples
      run: |
        STORAGE_URL=sqlite:///example.db
        for file in `find examples -name 'chainermn_*.py'`
        do
          echo $file
          STUDY_NAME=`optuna create-study --storage $STORAGE_URL`
          mpirun -n 2 -- python $file $STUDY_NAME $STORAGE_URL > /dev/null
        done
      env:
        OMP_NUM_THREADS: 1<|MERGE_RESOLUTION|>--- conflicted
+++ resolved
@@ -36,11 +36,7 @@
     - name: Run examples
       run: |
         if [ ${{ matrix.python-version }} = 3.5 ]; then
-<<<<<<< HEAD
-          IGNORES='chainermn_.*|pytorch_lightning.*|fastai_.*|allennlp_.*'|sb3_.*'
-=======
-          IGNORES='chainermn_.*|pytorch_lightning.*|fastai_.*|allennlp_.*|catalyst_.*'
->>>>>>> d3e3885e
+          IGNORES='chainermn_.*|pytorch_lightning.*|fastai_.*|allennlp_.*|catalyst_.*|sb3_.*'
         elif [ ${{ matrix.python-version }} = 3.8 ]; then
           IGNORES='chainermn_.*|dask_ml_.*|keras_.*|tensorflow_.*|tfkeras_.*|fastai_.*|allennlp_.*'
         else
