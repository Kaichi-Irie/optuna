--- conflicted
+++ resolved
@@ -427,11 +427,7 @@
         # TODO(Yanase): Remove number from system_attrs after adding TrialModel.number.
         # non-nested: 5, params: 2, user_attrs: 1, system_attrs: 1 and 9 in total.
         if include_internal_fields:
-<<<<<<< HEAD
-            # params_in_internal_repr: 2, trial_id: 1, distributions: 2
-=======
             # distributions:2, params_in_internal_repr: 2, trial_id: 1
->>>>>>> 5aae1606
             assert len(df.columns) == 9 + 5
         else:
             assert len(df.columns) == 9
