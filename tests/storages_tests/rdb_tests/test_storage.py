import os
import platform
import shutil
import sys
import tempfile
from typing import Any
from typing import Dict
from typing import Optional
from unittest.mock import patch
import warnings

import pytest
from sqlalchemy.exc import IntegrityError

import optuna
from optuna import create_study
from optuna import load_study
from optuna.distributions import CategoricalDistribution
from optuna.distributions import FloatDistribution
from optuna.distributions import IntDistribution
from optuna.storages import RDBStorage
from optuna.storages._rdb.models import SCHEMA_VERSION
from optuna.storages._rdb.models import VersionInfoModel
from optuna.storages._rdb.storage import _create_scoped_session
<<<<<<< HEAD
from optuna.testing.storages import StorageSupplier
from optuna.testing.tempfile_pool import NamedTemporaryFilePool
from optuna.testing.threading import _TestableThread
from optuna.trial import Trial
=======
>>>>>>> 01aa6d97

from .create_db import mo_objective_test_upgrade
from .create_db import objective_test_upgrade
from .create_db import objective_test_upgrade_distributions


def test_init() -> None:
    storage = create_test_storage()
    session = storage.scoped_session()

    version_info = session.query(VersionInfoModel).first()
    assert version_info.schema_version == SCHEMA_VERSION
    assert version_info.library_version == optuna.version.__version__

    assert storage.get_current_version() == storage.get_head_version()
    assert storage.get_all_versions() == [
        "v3.2.0.a",
        "v3.0.0.d",
        "v3.0.0.c",
        "v3.0.0.b",
        "v3.0.0.a",
        "v2.6.0.a",
        "v2.4.0.a",
        "v1.3.0.a",
        "v1.2.0.a",
        "v0.9.0.a",
    ]


def test_init_url_template() -> None:
    with NamedTemporaryFilePool(suffix="{SCHEMA_VERSION}") as tf:
        storage = RDBStorage("sqlite:///" + tf.name)
        assert storage.engine.url.database.endswith(str(SCHEMA_VERSION))


def test_init_url_that_contains_percent_character() -> None:
    # Alembic's ini file regards '%' as the special character for variable expansion.
    # We checks `RDBStorage` does not raise an error even if a storage url contains the character.
    with NamedTemporaryFilePool(suffix="%") as tf:
        RDBStorage("sqlite:///" + tf.name)

    with NamedTemporaryFilePool(suffix="%foo") as tf:
        RDBStorage("sqlite:///" + tf.name)

    with NamedTemporaryFilePool(suffix="%foo%%bar") as tf:
        RDBStorage("sqlite:///" + tf.name)


def test_init_db_module_import_error() -> None:
    expected_msg = (
        "Failed to import DB access module for the specified storage URL. "
        "Please install appropriate one."
    )

    with patch.dict(sys.modules, {"psycopg2": None}):
        with pytest.raises(ImportError, match=expected_msg):
            RDBStorage("postgresql://user:password@host/database")


def test_engine_kwargs() -> None:
    create_test_storage(engine_kwargs={"pool_size": 5})


@pytest.mark.parametrize(
    "url,engine_kwargs,expected",
    [
        ("mysql://localhost", {"pool_pre_ping": False}, False),
        ("mysql://localhost", {"pool_pre_ping": True}, True),
        ("mysql://localhost", {}, True),
        ("mysql+pymysql://localhost", {}, True),
        ("mysql://localhost", {"pool_size": 5}, True),
    ],
)
def test_set_default_engine_kwargs_for_mysql(
    url: str, engine_kwargs: Dict[str, Any], expected: bool
) -> None:
    RDBStorage._set_default_engine_kwargs_for_mysql(url, engine_kwargs)
    assert engine_kwargs["pool_pre_ping"] is expected


def test_set_default_engine_kwargs_for_mysql_with_other_rdb() -> None:
    # Do not change engine_kwargs if database is not MySQL.
    engine_kwargs: Dict[str, Any] = {}
    RDBStorage._set_default_engine_kwargs_for_mysql("sqlite:///example.db", engine_kwargs)
    assert "pool_pre_ping" not in engine_kwargs
    RDBStorage._set_default_engine_kwargs_for_mysql("postgres:///example.db", engine_kwargs)
    assert "pool_pre_ping" not in engine_kwargs


def test_check_table_schema_compatibility() -> None:
    storage = create_test_storage()
    session = storage.scoped_session()

    # The schema version of a newly created storage is always up-to-date.
    storage._version_manager.check_table_schema_compatibility()

    # `SCHEMA_VERSION` has not been used for compatibility check since alembic was introduced.
    version_info = session.query(VersionInfoModel).one()
    version_info.schema_version = SCHEMA_VERSION - 1
    session.commit()

    storage._version_manager.check_table_schema_compatibility()

    with pytest.raises(RuntimeError):
        storage._version_manager._set_alembic_revision(
            storage._version_manager._get_base_version()
        )
        storage._version_manager.check_table_schema_compatibility()


def create_test_storage(engine_kwargs: Optional[Dict[str, Any]] = None) -> RDBStorage:
    storage = RDBStorage("sqlite:///:memory:", engine_kwargs=engine_kwargs)
    return storage


def test_create_scoped_session() -> None:
    storage = create_test_storage()

    # This object violates the unique constraint of version_info_id.
    v = VersionInfoModel(version_info_id=1, schema_version=1, library_version="0.0.1")
    with pytest.raises(IntegrityError):
        with _create_scoped_session(storage.scoped_session) as session:
            session.add(v)


def test_upgrade_identity() -> None:
    storage = create_test_storage()

    # `upgrade()` has no effect because the storage version is already up-to-date.
    old_version = storage.get_current_version()
    storage.upgrade()
    new_version = storage.get_current_version()

    assert old_version == new_version


@pytest.mark.skipif(platform.system() == "Windows", reason="Skip on Windows")
@pytest.mark.parametrize(
    "optuna_version",
    [
        "0.9.0.a",
        "1.2.0.a",
        "1.3.0.a",
        "2.4.0.a",
        "2.6.0.a",
        "3.0.0.a",
        "3.0.0.b",
        "3.0.0.c",
        "3.0.0.d",
        "3.2.0.a",
    ],
)
def test_upgrade_single_objective_optimization(optuna_version: str) -> None:
    src_db_file = os.path.join(
        os.path.dirname(__file__), "test_upgrade_assets", f"{optuna_version}.db"
    )
    with tempfile.TemporaryDirectory() as workdir:
        shutil.copyfile(src_db_file, f"{workdir}/sqlite.db")
        storage_url = f"sqlite:///{workdir}/sqlite.db"

        storage = RDBStorage(
            storage_url,
            skip_compatibility_check=True,
            skip_table_creation=True,
        )
        assert storage.get_current_version() == f"v{optuna_version}"
        head_version = storage.get_head_version()
        with warnings.catch_warnings():
            warnings.simplefilter("ignore", category=FutureWarning)
            storage.upgrade()
        assert head_version == storage.get_current_version()

        # Create a new study.
        study = create_study(storage=storage)
        assert len(study.trials) == 0
        study.optimize(objective_test_upgrade, n_trials=1)
        assert len(study.trials) == 1

        # Check empty study.
        study = load_study(storage=storage, study_name="single_empty")
        assert len(study.trials) == 0
        study.optimize(objective_test_upgrade, n_trials=1)
        assert len(study.trials) == 1

        # Resume single objective optimization.
        study = load_study(storage=storage, study_name="single")
        assert len(study.trials) == 1
        study.optimize(objective_test_upgrade, n_trials=1)
        assert len(study.trials) == 2
        for trial in study.trials:
            assert trial.user_attrs["b"] == 1
            assert trial.intermediate_values[0] == 0.5
            assert -5 <= trial.params["x"] <= 5
            assert 0 <= trial.params["y"] <= 10
            assert trial.params["z"] in (-5, 0, 5)
            assert trial.value is not None and 0 <= trial.value <= 150

        assert study.user_attrs["d"] == 3

        storage.engine.dispose()  # Be sure to disconnect db


@pytest.mark.skipif(platform.system() == "Windows", reason="Skip on Windows")
@pytest.mark.parametrize(
    "optuna_version", ["2.4.0.a", "2.6.0.a", "3.0.0.a", "3.0.0.b", "3.0.0.c", "3.0.0.d", "3.2.0.a"]
)
def test_upgrade_multi_objective_optimization(optuna_version: str) -> None:
    src_db_file = os.path.join(
        os.path.dirname(__file__), "test_upgrade_assets", f"{optuna_version}.db"
    )
    with tempfile.TemporaryDirectory() as workdir:
        shutil.copyfile(src_db_file, f"{workdir}/sqlite.db")
        storage_url = f"sqlite:///{workdir}/sqlite.db"

        storage = RDBStorage(storage_url, skip_compatibility_check=True, skip_table_creation=True)
        assert storage.get_current_version() == f"v{optuna_version}"
        head_version = storage.get_head_version()
        with warnings.catch_warnings():
            warnings.simplefilter("ignore", category=FutureWarning)
            storage.upgrade()
        assert head_version == storage.get_current_version()

        # Create a new study.
        study = create_study(storage=storage, directions=["minimize", "minimize"])
        assert len(study.trials) == 0
        study.optimize(mo_objective_test_upgrade, n_trials=1)
        assert len(study.trials) == 1

        # Check empty study.
        study = load_study(storage=storage, study_name="multi_empty")
        assert len(study.trials) == 0
        study.optimize(mo_objective_test_upgrade, n_trials=1)
        assert len(study.trials) == 1

        # Resume multi-objective optimization.
        study = load_study(storage=storage, study_name="multi")
        assert len(study.trials) == 1
        study.optimize(mo_objective_test_upgrade, n_trials=1)
        assert len(study.trials) == 2
        for trial in study.trials:
            assert trial.user_attrs["b"] == 1
            assert -5 <= trial.params["x"] <= 5
            assert 0 <= trial.params["y"] <= 10
            assert trial.params["z"] in (-5, 0, 5)
            assert -5 <= trial.values[0] < 5
            assert 0 <= trial.values[1] <= 150
        assert study.user_attrs["d"] == 3

        storage.engine.dispose()  # Be sure to disconnect db


@pytest.mark.skipif(platform.system() == "Windows", reason="Skip on Windows")
@pytest.mark.parametrize(
    "optuna_version", ["2.4.0.a", "2.6.0.a", "3.0.0.a", "3.0.0.b", "3.0.0.c", "3.0.0.d", "3.2.0.a"]
)
def test_upgrade_distributions(optuna_version: str) -> None:
    src_db_file = os.path.join(
        os.path.dirname(__file__), "test_upgrade_assets", f"{optuna_version}.db"
    )
    with tempfile.TemporaryDirectory() as workdir:
        shutil.copyfile(src_db_file, f"{workdir}/sqlite.db")
        storage_url = f"sqlite:///{workdir}/sqlite.db"

        storage = RDBStorage(storage_url, skip_compatibility_check=True, skip_table_creation=True)
        assert storage.get_current_version() == f"v{optuna_version}"
        head_version = storage.get_head_version()
        with warnings.catch_warnings():
            warnings.simplefilter("ignore", category=FutureWarning)
            storage.upgrade()
        assert head_version == storage.get_current_version()

        new_study = load_study(storage=storage, study_name="schema migration")
        new_distribution_dict = new_study.trials[0]._distributions

        assert isinstance(new_distribution_dict["x1"], FloatDistribution)
        assert isinstance(new_distribution_dict["x2"], FloatDistribution)
        assert isinstance(new_distribution_dict["x3"], FloatDistribution)
        assert isinstance(new_distribution_dict["y1"], IntDistribution)
        assert isinstance(new_distribution_dict["y2"], IntDistribution)
        assert isinstance(new_distribution_dict["z"], CategoricalDistribution)

        # Check if Study.optimize can run on new storage.
        with warnings.catch_warnings():
            warnings.simplefilter("ignore", category=UserWarning)
<<<<<<< HEAD
            new_study.optimize(objective_test_upgrade_distributions, n_trials=1)

        storage.engine.dispose()  # Be sure to disconnect db


def test_record_heartbeat() -> None:
    heartbeat_interval = 1
    n_trials = 2
    sleep_sec = 2

    def objective(trial: Trial) -> float:
        time.sleep(sleep_sec)
        return 1.0

    with StorageSupplier("sqlite") as storage:
        assert isinstance(storage, RDBStorage)
        storage.heartbeat_interval = heartbeat_interval
        study = create_study(storage=storage)
        # Exceptions raised in spawned threads are caught by `_TestableThread`.
        with patch("optuna.storages._heartbeat.Thread", _TestableThread):
            study.optimize(objective, n_trials=n_trials)

        trial_heartbeats = []

        with _create_scoped_session(storage.scoped_session) as session:
            trial_ids = [trial._trial_id for trial in study.trials]
            for trial_id in trial_ids:
                heartbeat_model = TrialHeartbeatModel.where_trial_id(trial_id, session)
                assert heartbeat_model is not None
                trial_heartbeats.append(heartbeat_model.heartbeat)

        assert len(trial_heartbeats) == n_trials
        trials = study.trials
        for i in range(n_trials - 1):
            datetime_start = trials[i + 1].datetime_start
            prev_datetime_complete = trials[i].datetime_complete
            assert datetime_start is not None and prev_datetime_complete is not None
            trial_prep = (datetime_start - prev_datetime_complete).seconds
            heartbeats_interval = (trial_heartbeats[i + 1] - trial_heartbeats[i]).seconds
            assert heartbeats_interval - sleep_sec - trial_prep <= 1
        storage.engine.dispose()
=======
            new_study.optimize(objective_test_upgrade_distributions, n_trials=1)
>>>>>>> 01aa6d97
<|MERGE_RESOLUTION|>--- conflicted
+++ resolved
@@ -22,13 +22,7 @@
 from optuna.storages._rdb.models import SCHEMA_VERSION
 from optuna.storages._rdb.models import VersionInfoModel
 from optuna.storages._rdb.storage import _create_scoped_session
-<<<<<<< HEAD
-from optuna.testing.storages import StorageSupplier
 from optuna.testing.tempfile_pool import NamedTemporaryFilePool
-from optuna.testing.threading import _TestableThread
-from optuna.trial import Trial
-=======
->>>>>>> 01aa6d97
 
 from .create_db import mo_objective_test_upgrade
 from .create_db import objective_test_upgrade
@@ -313,48 +307,6 @@
         # Check if Study.optimize can run on new storage.
         with warnings.catch_warnings():
             warnings.simplefilter("ignore", category=UserWarning)
-<<<<<<< HEAD
             new_study.optimize(objective_test_upgrade_distributions, n_trials=1)
 
-        storage.engine.dispose()  # Be sure to disconnect db
-
-
-def test_record_heartbeat() -> None:
-    heartbeat_interval = 1
-    n_trials = 2
-    sleep_sec = 2
-
-    def objective(trial: Trial) -> float:
-        time.sleep(sleep_sec)
-        return 1.0
-
-    with StorageSupplier("sqlite") as storage:
-        assert isinstance(storage, RDBStorage)
-        storage.heartbeat_interval = heartbeat_interval
-        study = create_study(storage=storage)
-        # Exceptions raised in spawned threads are caught by `_TestableThread`.
-        with patch("optuna.storages._heartbeat.Thread", _TestableThread):
-            study.optimize(objective, n_trials=n_trials)
-
-        trial_heartbeats = []
-
-        with _create_scoped_session(storage.scoped_session) as session:
-            trial_ids = [trial._trial_id for trial in study.trials]
-            for trial_id in trial_ids:
-                heartbeat_model = TrialHeartbeatModel.where_trial_id(trial_id, session)
-                assert heartbeat_model is not None
-                trial_heartbeats.append(heartbeat_model.heartbeat)
-
-        assert len(trial_heartbeats) == n_trials
-        trials = study.trials
-        for i in range(n_trials - 1):
-            datetime_start = trials[i + 1].datetime_start
-            prev_datetime_complete = trials[i].datetime_complete
-            assert datetime_start is not None and prev_datetime_complete is not None
-            trial_prep = (datetime_start - prev_datetime_complete).seconds
-            heartbeats_interval = (trial_heartbeats[i + 1] - trial_heartbeats[i]).seconds
-            assert heartbeats_interval - sleep_sec - trial_prep <= 1
-        storage.engine.dispose()
-=======
-            new_study.optimize(objective_test_upgrade_distributions, n_trials=1)
->>>>>>> 01aa6d97
+        storage.engine.dispose()  # Be sure to disconnect db