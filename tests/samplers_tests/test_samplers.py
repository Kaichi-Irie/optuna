--- conflicted
+++ resolved
@@ -130,12 +130,9 @@
         IntUniformDistribution(-10, 10),
         IntUniformDistribution(0, 10),
         IntUniformDistribution(-10, 0),
-<<<<<<< HEAD
         IntUniformDistribution(-10, 10, 2),
         IntUniformDistribution(0, 10, 2),
         IntUniformDistribution(-10, 0, 2),
-=======
->>>>>>> 1441d6b4
     ],
 )
 def test_int(sampler_class, distribution):
@@ -259,11 +256,7 @@
     assert optuna.samplers.intersection_search_space(study) == {}
 
     # First trial.
-<<<<<<< HEAD
-    study.optimize(lambda t: t.suggest_int("x", 0, 10) + t.suggest_uniform("y", -3, 3), n_trials=1)
-=======
     study.optimize(lambda t: t.suggest_uniform("y", -3, 3) + t.suggest_int("x", 0, 10), n_trials=1)
->>>>>>> 1441d6b4
     assert optuna.samplers.intersection_search_space(study) == {
         "x": IntUniformDistribution(low=0, high=10),
         "y": UniformDistribution(low=-3, high=3),
