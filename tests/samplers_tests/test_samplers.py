from __future__ import annotations

from collections.abc import Callable
from collections.abc import Sequence
import multiprocessing
from multiprocessing.managers import DictProxy
import os
import pickle
from typing import Any
from unittest.mock import patch
import warnings

from _pytest.fixtures import SubRequest
from _pytest.mark.structures import MarkDecorator
import numpy as np
import pytest

import optuna
from optuna.distributions import BaseDistribution
from optuna.distributions import CategoricalChoiceType
from optuna.distributions import CategoricalDistribution
from optuna.distributions import FloatDistribution
from optuna.distributions import IntDistribution
from optuna.samplers import BaseSampler
from optuna.samplers._lazy_random_state import LazyRandomState
from optuna.study import Study
from optuna.testing.objectives import fail_objective
from optuna.testing.objectives import pruned_objective
from optuna.trial import FrozenTrial
from optuna.trial import Trial
from optuna.trial import TrialState


def get_gp_sampler(
    *, n_startup_trials: int = 0, deterministic: bool = False, seed: int | None = None
) -> optuna.samplers.GPSampler:
<<<<<<< HEAD
    if sys.version_info >= (3, 12, 0):
        pytest.skip("PyTorch does not support Python 3.12 yet.")
    return optuna.samplers.GPSampler(
        n_startup_trials=n_startup_trials, seed=seed, deterministic=deterministic
    )
=======
    return optuna.samplers.GPSampler(n_startup_trials=n_startup_trials, seed=seed)
>>>>>>> ec0d5b50


parametrize_sampler = pytest.mark.parametrize(
    "sampler_class",
    [
        optuna.samplers.RandomSampler,
        lambda: optuna.samplers.TPESampler(n_startup_trials=0),
        lambda: optuna.samplers.TPESampler(n_startup_trials=0, multivariate=True),
        lambda: optuna.samplers.CmaEsSampler(n_startup_trials=0),
        lambda: optuna.samplers.CmaEsSampler(n_startup_trials=0, use_separable_cma=True),
        optuna.samplers.NSGAIISampler,
        optuna.samplers.NSGAIIISampler,
        optuna.samplers.QMCSampler,
        lambda: get_gp_sampler(n_startup_trials=0),
        lambda: get_gp_sampler(n_startup_trials=0, deterministic=True),
    ],
)
parametrize_relative_sampler = pytest.mark.parametrize(
    "relative_sampler_class",
    [
        lambda: optuna.samplers.TPESampler(n_startup_trials=0, multivariate=True),
        lambda: optuna.samplers.CmaEsSampler(n_startup_trials=0),
        lambda: optuna.samplers.CmaEsSampler(n_startup_trials=0, use_separable_cma=True),
        lambda: get_gp_sampler(n_startup_trials=0),
        lambda: get_gp_sampler(n_startup_trials=0, deterministic=True),
    ],
)
parametrize_multi_objective_sampler = pytest.mark.parametrize(
    "multi_objective_sampler_class",
    [
        optuna.samplers.NSGAIISampler,
        optuna.samplers.NSGAIIISampler,
        lambda: optuna.samplers.TPESampler(n_startup_trials=0),
    ],
)


sampler_class_with_seed: dict[str, tuple[Callable[[int], BaseSampler], bool]] = {
    "RandomSampler": (lambda seed: optuna.samplers.RandomSampler(seed=seed), False),
    "TPESampler": (lambda seed: optuna.samplers.TPESampler(seed=seed), False),
    "multivariate TPESampler": (
        lambda seed: optuna.samplers.TPESampler(multivariate=True, seed=seed),
        False,
    ),
    "CmaEsSampler": (lambda seed: optuna.samplers.CmaEsSampler(seed=seed), False),
    "separable CmaEsSampler": (
        lambda seed: optuna.samplers.CmaEsSampler(seed=seed, use_separable_cma=True),
        False,
    ),
    "NSGAIISampler": (lambda seed: optuna.samplers.NSGAIISampler(seed=seed), False),
    "NSGAIIISampler": (lambda seed: optuna.samplers.NSGAIIISampler(seed=seed), False),
    "QMCSampler": (lambda seed: optuna.samplers.QMCSampler(seed=seed), False),
    "GPSampler": (lambda seed: get_gp_sampler(seed=seed, n_startup_trials=0), False),
}
param_sampler_with_seed = []
param_sampler_name_with_seed = []
for sampler_name, (sampler_class, integration_flag) in sampler_class_with_seed.items():
    if integration_flag:
        param_sampler_with_seed.append(
            pytest.param(sampler_class, id=sampler_name, marks=pytest.mark.integration)
        )
        param_sampler_name_with_seed.append(
            pytest.param(sampler_name, marks=pytest.mark.integration)
        )
    else:
        param_sampler_with_seed.append(pytest.param(sampler_class, id=sampler_name))
        param_sampler_name_with_seed.append(pytest.param(sampler_name))
parametrize_sampler_with_seed = pytest.mark.parametrize("sampler_class", param_sampler_with_seed)
parametrize_sampler_name_with_seed = pytest.mark.parametrize(
    "sampler_name", param_sampler_name_with_seed
)


@pytest.mark.parametrize(
    "sampler_class,expected_has_rng,expected_has_another_sampler",
    [
        (optuna.samplers.RandomSampler, True, False),
        (lambda: optuna.samplers.TPESampler(n_startup_trials=0), True, True),
        (lambda: optuna.samplers.TPESampler(n_startup_trials=0, multivariate=True), True, True),
        (lambda: optuna.samplers.CmaEsSampler(n_startup_trials=0), True, True),
        (optuna.samplers.NSGAIISampler, True, True),
        (optuna.samplers.NSGAIIISampler, True, True),
        (
            lambda: optuna.samplers.PartialFixedSampler(
                fixed_params={"x": 0}, base_sampler=optuna.samplers.RandomSampler()
            ),
            False,
            True,
        ),
        (lambda: optuna.samplers.GridSampler(search_space={"x": [0]}), True, False),
        (lambda: optuna.samplers.QMCSampler(), False, True),
        (lambda: get_gp_sampler(n_startup_trials=0), True, True),
    ],
)
def test_sampler_reseed_rng(
    sampler_class: Callable[[], BaseSampler],
    expected_has_rng: bool,
    expected_has_another_sampler: bool,
) -> None:
    def _extract_attr_name_from_sampler_by_cls(sampler: BaseSampler, cls: Any) -> str | None:
        for name, attr in sampler.__dict__.items():
            if isinstance(attr, cls):
                return name
        return None

    sampler = sampler_class()

    rng_name = _extract_attr_name_from_sampler_by_cls(sampler, LazyRandomState)
    has_rng = rng_name is not None
    assert expected_has_rng == has_rng
    if has_rng:
        rng_name = str(rng_name)
        original_random_state = sampler.__dict__[rng_name].rng.get_state()
        sampler.reseed_rng()
        random_state = sampler.__dict__[rng_name].rng.get_state()
        if not isinstance(sampler, optuna.samplers.CmaEsSampler):
            assert str(original_random_state) != str(random_state)
        else:
            # CmaEsSampler has a RandomState that is not reseed by its reseed_rng method.
            assert str(original_random_state) == str(random_state)

    had_sampler_name = _extract_attr_name_from_sampler_by_cls(sampler, BaseSampler)
    has_another_sampler = had_sampler_name is not None
    assert expected_has_another_sampler == has_another_sampler

    if has_another_sampler:
        had_sampler_name = str(had_sampler_name)
        had_sampler = sampler.__dict__[had_sampler_name]
        had_sampler_rng_name = _extract_attr_name_from_sampler_by_cls(had_sampler, LazyRandomState)
        original_had_sampler_random_state = had_sampler.__dict__[
            had_sampler_rng_name
        ].rng.get_state()
        with patch.object(
            had_sampler,
            "reseed_rng",
            wraps=had_sampler.reseed_rng,
        ) as mock_object:
            sampler.reseed_rng()
            assert mock_object.call_count == 1

        had_sampler = sampler.__dict__[had_sampler_name]
        had_sampler_random_state = had_sampler.__dict__[had_sampler_rng_name].rng.get_state()
        assert str(original_had_sampler_random_state) != str(had_sampler_random_state)


def parametrize_suggest_method(name: str) -> MarkDecorator:
    return pytest.mark.parametrize(
        f"suggest_method_{name}",
        [
            lambda t: t.suggest_float(name, 0, 10),
            lambda t: t.suggest_int(name, 0, 10),
            lambda t: t.suggest_categorical(name, [0, 1, 2]),
            lambda t: t.suggest_float(name, 0, 10, step=0.5),
            lambda t: t.suggest_float(name, 1e-7, 10, log=True),
            lambda t: t.suggest_int(name, 1, 10, log=True),
        ],
    )


@pytest.mark.parametrize(
    "sampler_class",
    [
        lambda: optuna.samplers.CmaEsSampler(n_startup_trials=0),
    ],
)
def test_raise_error_for_samplers_during_multi_objectives(
    sampler_class: Callable[[], BaseSampler]
) -> None:
    study = optuna.study.create_study(directions=["maximize", "maximize"], sampler=sampler_class())

    distribution = FloatDistribution(0.0, 1.0)
    with pytest.raises(ValueError):
        study.sampler.sample_independent(study, _create_new_trial(study), "x", distribution)

    with pytest.raises(ValueError):
        trial = _create_new_trial(study)
        study.sampler.sample_relative(
            study, trial, study.sampler.infer_relative_search_space(study, trial)
        )


@pytest.mark.parametrize("seed", [0, 169208])
def test_pickle_random_sampler(seed: int) -> None:
    sampler = optuna.samplers.RandomSampler(seed)
    restored_sampler = pickle.loads(pickle.dumps(sampler))
    assert sampler._rng.rng.bytes(10) == restored_sampler._rng.rng.bytes(10)


@parametrize_sampler
@pytest.mark.parametrize(
    "distribution",
    [
        FloatDistribution(-1.0, 1.0),
        FloatDistribution(0.0, 1.0),
        FloatDistribution(-1.0, 0.0),
        FloatDistribution(1e-7, 1.0, log=True),
        FloatDistribution(-10, 10, step=0.1),
        FloatDistribution(-10.2, 10.2, step=0.1),
    ],
)
def test_float(
    sampler_class: Callable[[], BaseSampler],
    distribution: FloatDistribution,
) -> None:
    study = optuna.study.create_study(sampler=sampler_class())
    points = np.array(
        [
            study.sampler.sample_independent(study, _create_new_trial(study), "x", distribution)
            for _ in range(100)
        ]
    )
    assert np.all(points >= distribution.low)
    assert np.all(points <= distribution.high)
    assert not isinstance(
        study.sampler.sample_independent(study, _create_new_trial(study), "x", distribution),
        np.floating,
    )

    if distribution.step is not None:
        # Check all points are multiples of distribution.step.
        points -= distribution.low
        points /= distribution.step
        round_points = np.round(points)
        np.testing.assert_almost_equal(round_points, points)


@parametrize_sampler
@pytest.mark.parametrize(
    "distribution",
    [
        IntDistribution(-10, 10),
        IntDistribution(0, 10),
        IntDistribution(-10, 0),
        IntDistribution(-10, 10, step=2),
        IntDistribution(0, 10, step=2),
        IntDistribution(-10, 0, step=2),
        IntDistribution(1, 100, log=True),
    ],
)
def test_int(sampler_class: Callable[[], BaseSampler], distribution: IntDistribution) -> None:
    study = optuna.study.create_study(sampler=sampler_class())
    points = np.array(
        [
            study.sampler.sample_independent(study, _create_new_trial(study), "x", distribution)
            for _ in range(100)
        ]
    )
    assert np.all(points >= distribution.low)
    assert np.all(points <= distribution.high)
    assert not isinstance(
        study.sampler.sample_independent(study, _create_new_trial(study), "x", distribution),
        np.integer,
    )


@parametrize_sampler
@pytest.mark.parametrize("choices", [(1, 2, 3), ("a", "b", "c"), (1, "a")])
def test_categorical(
    sampler_class: Callable[[], BaseSampler], choices: Sequence[CategoricalChoiceType]
) -> None:
    distribution = CategoricalDistribution(choices)

    study = optuna.study.create_study(sampler=sampler_class())

    def sample() -> float:
        trial = _create_new_trial(study)
        param_value = study.sampler.sample_independent(study, trial, "x", distribution)
        return float(distribution.to_internal_repr(param_value))

    points = np.asarray([sample() for i in range(100)])

    # 'x' value is corresponding to an index of distribution.choices.
    assert np.all(points >= 0)
    assert np.all(points <= len(distribution.choices) - 1)
    round_points = np.round(points)
    np.testing.assert_almost_equal(round_points, points)


@parametrize_relative_sampler
@pytest.mark.parametrize(
    "x_distribution",
    [
        FloatDistribution(-1.0, 1.0),
        FloatDistribution(1e-7, 1.0, log=True),
        FloatDistribution(-10, 10, step=0.5),
        IntDistribution(3, 10),
        IntDistribution(1, 100, log=True),
        IntDistribution(3, 9, step=2),
    ],
)
@pytest.mark.parametrize(
    "y_distribution",
    [
        FloatDistribution(-1.0, 1.0),
        FloatDistribution(1e-7, 1.0, log=True),
        FloatDistribution(-10, 10, step=0.5),
        IntDistribution(3, 10),
        IntDistribution(1, 100, log=True),
        IntDistribution(3, 9, step=2),
    ],
)
def test_sample_relative_numerical(
    relative_sampler_class: Callable[[], BaseSampler],
    x_distribution: BaseDistribution,
    y_distribution: BaseDistribution,
) -> None:
    search_space: dict[str, BaseDistribution] = dict(x=x_distribution, y=y_distribution)
    study = optuna.study.create_study(sampler=relative_sampler_class())
    trial = study.ask(search_space)
    study.tell(trial, sum(trial.params.values()))

    def sample() -> list[int | float]:
        params = study.sampler.sample_relative(study, _create_new_trial(study), search_space)
        return [params[name] for name in search_space]

    points = np.array([sample() for _ in range(10)])
    for i, distribution in enumerate(search_space.values()):
        assert isinstance(
            distribution,
            (
                FloatDistribution,
                IntDistribution,
            ),
        )
        assert np.all(points[:, i] >= distribution.low)
        assert np.all(points[:, i] <= distribution.high)
    for param_value, distribution in zip(sample(), search_space.values()):
        assert not isinstance(param_value, np.floating)
        assert not isinstance(param_value, np.integer)
        if isinstance(distribution, IntDistribution):
            assert isinstance(param_value, int)
        else:
            assert isinstance(param_value, float)


@parametrize_relative_sampler
def test_sample_relative_categorical(relative_sampler_class: Callable[[], BaseSampler]) -> None:
    search_space: dict[str, BaseDistribution] = dict(
        x=CategoricalDistribution([1, 10, 100]), y=CategoricalDistribution([-1, -10, -100])
    )
    study = optuna.study.create_study(sampler=relative_sampler_class())
    trial = study.ask(search_space)
    study.tell(trial, sum(trial.params.values()))

    def sample() -> list[float]:
        params = study.sampler.sample_relative(study, _create_new_trial(study), search_space)
        return [params[name] for name in search_space]

    points = np.array([sample() for _ in range(10)])
    for i, distribution in enumerate(search_space.values()):
        assert isinstance(distribution, CategoricalDistribution)
        assert np.all([v in distribution.choices for v in points[:, i]])
    for param_value in sample():
        assert not isinstance(param_value, np.floating)
        assert not isinstance(param_value, np.integer)
        assert isinstance(param_value, int)


@parametrize_relative_sampler
@pytest.mark.parametrize(
    "x_distribution",
    [
        FloatDistribution(-1.0, 1.0),
        FloatDistribution(1e-7, 1.0, log=True),
        FloatDistribution(-10, 10, step=0.5),
        IntDistribution(1, 10),
        IntDistribution(1, 100, log=True),
    ],
)
def test_sample_relative_mixed(
    relative_sampler_class: Callable[[], BaseSampler], x_distribution: BaseDistribution
) -> None:
    search_space: dict[str, BaseDistribution] = dict(
        x=x_distribution, y=CategoricalDistribution([-1, -10, -100])
    )
    study = optuna.study.create_study(sampler=relative_sampler_class())
    trial = study.ask(search_space)
    study.tell(trial, sum(trial.params.values()))

    def sample() -> list[float]:
        params = study.sampler.sample_relative(study, _create_new_trial(study), search_space)
        return [params[name] for name in search_space]

    points = np.array([sample() for _ in range(10)])
    assert isinstance(
        search_space["x"],
        (
            FloatDistribution,
            IntDistribution,
        ),
    )
    assert np.all(points[:, 0] >= search_space["x"].low)
    assert np.all(points[:, 0] <= search_space["x"].high)
    assert isinstance(search_space["y"], CategoricalDistribution)
    assert np.all([v in search_space["y"].choices for v in points[:, 1]])
    for param_value, distribution in zip(sample(), search_space.values()):
        assert not isinstance(param_value, np.floating)
        assert not isinstance(param_value, np.integer)
        if isinstance(
            distribution,
            (
                IntDistribution,
                CategoricalDistribution,
            ),
        ):
            assert isinstance(param_value, int)
        else:
            assert isinstance(param_value, float)


@parametrize_sampler
def test_conditional_sample_independent(sampler_class: Callable[[], BaseSampler]) -> None:
    # This test case reproduces the error reported in #2734.
    # See https://github.com/optuna/optuna/pull/2734#issuecomment-857649769.

    study = optuna.study.create_study(sampler=sampler_class())
    categorical_distribution = CategoricalDistribution(choices=["x", "y"])
    dependent_distribution = CategoricalDistribution(choices=["a", "b"])

    study.add_trial(
        optuna.create_trial(
            params={"category": "x", "x": "a"},
            distributions={"category": categorical_distribution, "x": dependent_distribution},
            value=0.1,
        )
    )

    study.add_trial(
        optuna.create_trial(
            params={"category": "y", "y": "b"},
            distributions={"category": categorical_distribution, "y": dependent_distribution},
            value=0.1,
        )
    )

    _trial = _create_new_trial(study)
    category = study.sampler.sample_independent(
        study, _trial, "category", categorical_distribution
    )
    assert category in ["x", "y"]
    value = study.sampler.sample_independent(study, _trial, category, dependent_distribution)
    assert value in ["a", "b"]


def _create_new_trial(study: Study) -> FrozenTrial:
    trial_id = study._storage.create_new_trial(study._study_id)
    return study._storage.get_trial(trial_id)


class FixedSampler(BaseSampler):
    def __init__(
        self,
        relative_search_space: dict[str, BaseDistribution],
        relative_params: dict[str, Any],
        unknown_param_value: Any,
    ) -> None:
        self.relative_search_space = relative_search_space
        self.relative_params = relative_params
        self.unknown_param_value = unknown_param_value

    def infer_relative_search_space(
        self, study: Study, trial: FrozenTrial
    ) -> dict[str, BaseDistribution]:
        return self.relative_search_space

    def sample_relative(
        self, study: Study, trial: FrozenTrial, search_space: dict[str, BaseDistribution]
    ) -> dict[str, Any]:
        return self.relative_params

    def sample_independent(
        self,
        study: Study,
        trial: FrozenTrial,
        param_name: str,
        param_distribution: BaseDistribution,
    ) -> Any:
        return self.unknown_param_value


def test_sample_relative() -> None:
    relative_search_space: dict[str, BaseDistribution] = {
        "a": FloatDistribution(low=0, high=5),
        "b": CategoricalDistribution(choices=("foo", "bar", "baz")),
        "c": IntDistribution(low=20, high=50),  # Not exist in `relative_params`.
    }
    relative_params = {
        "a": 3.2,
        "b": "baz",
    }
    unknown_param_value = 30

    sampler = FixedSampler(relative_search_space, relative_params, unknown_param_value)
    study = optuna.study.create_study(sampler=sampler)

    def objective(trial: Trial) -> float:
        # Predefined parameters are sampled by `sample_relative()` method.
        assert trial.suggest_float("a", 0, 5) == 3.2
        assert trial.suggest_categorical("b", ["foo", "bar", "baz"]) == "baz"

        # Other parameters are sampled by `sample_independent()` method.
        assert trial.suggest_int("c", 20, 50) == unknown_param_value
        assert trial.suggest_float("d", 1, 100, log=True) == unknown_param_value
        assert trial.suggest_float("e", 20, 40) == unknown_param_value

        return 0.0

    study.optimize(objective, n_trials=10, catch=())
    for trial in study.trials:
        assert trial.params == {"a": 3.2, "b": "baz", "c": 30, "d": 30, "e": 30}


@parametrize_sampler
def test_nan_objective_value(sampler_class: Callable[[], BaseSampler]) -> None:
    study = optuna.create_study(sampler=sampler_class())

    def objective(trial: Trial, base_value: float) -> float:
        return trial.suggest_float("x", 0.1, 0.2) + base_value

    # Non NaN objective values.
    for i in range(10, 1, -1):
        study.optimize(lambda t: objective(t, i), n_trials=1, catch=())
    assert int(study.best_value) == 2

    # NaN objective values.
    study.optimize(lambda t: objective(t, float("nan")), n_trials=1, catch=())
    assert int(study.best_value) == 2

    # Non NaN objective value.
    study.optimize(lambda t: objective(t, 1), n_trials=1, catch=())
    assert int(study.best_value) == 1


@parametrize_sampler
def test_partial_fixed_sampling(sampler_class: Callable[[], BaseSampler]) -> None:
    study = optuna.create_study(sampler=sampler_class())

    def objective(trial: Trial) -> float:
        x = trial.suggest_float("x", -1, 1)
        y = trial.suggest_int("y", -1, 1)
        z = trial.suggest_float("z", -1, 1)
        return x + y + z

    # First trial.
    study.optimize(objective, n_trials=1)

    # Second trial. Here, the parameter ``y`` is fixed as 0.
    fixed_params = {"y": 0}
    with warnings.catch_warnings():
        warnings.simplefilter("ignore", optuna.exceptions.ExperimentalWarning)
        study.sampler = optuna.samplers.PartialFixedSampler(fixed_params, study.sampler)
    study.optimize(objective, n_trials=1)
    trial_params = study.trials[-1].params
    assert trial_params["y"] == fixed_params["y"]


@parametrize_multi_objective_sampler
@pytest.mark.parametrize(
    "distribution",
    [
        FloatDistribution(-1.0, 1.0),
        FloatDistribution(0.0, 1.0),
        FloatDistribution(-1.0, 0.0),
        FloatDistribution(1e-7, 1.0, log=True),
        FloatDistribution(-10, 10, step=0.1),
        FloatDistribution(-10.2, 10.2, step=0.1),
        IntDistribution(-10, 10),
        IntDistribution(0, 10),
        IntDistribution(-10, 0),
        IntDistribution(-10, 10, step=2),
        IntDistribution(0, 10, step=2),
        IntDistribution(-10, 0, step=2),
        IntDistribution(1, 100, log=True),
        CategoricalDistribution((1, 2, 3)),
        CategoricalDistribution(("a", "b", "c")),
        CategoricalDistribution((1, "a")),
    ],
)
def test_multi_objective_sample_independent(
    multi_objective_sampler_class: Callable[[], BaseSampler], distribution: BaseDistribution
) -> None:
    study = optuna.study.create_study(
        directions=["minimize", "maximize"], sampler=multi_objective_sampler_class()
    )
    for i in range(100):
        value = study.sampler.sample_independent(
            study, _create_new_trial(study), "x", distribution
        )
        assert distribution._contains(distribution.to_internal_repr(value))

        if not isinstance(distribution, CategoricalDistribution):
            # Please see https://github.com/optuna/optuna/pull/393 why this assertion is needed.
            assert not isinstance(value, np.floating)

        if isinstance(distribution, FloatDistribution):
            if distribution.step is not None:
                # Check the value is a multiple of `distribution.step` which is
                # the quantization interval of the distribution.
                value -= distribution.low
                value /= distribution.step
                round_value = np.round(value)
                np.testing.assert_almost_equal(round_value, value)


def test_before_trial() -> None:
    n_calls = 0
    n_trials = 3

    class SamplerBeforeTrial(optuna.samplers.RandomSampler):
        def before_trial(self, study: Study, trial: FrozenTrial) -> None:
            assert len(study.trials) - 1 == trial.number
            assert trial.state == TrialState.RUNNING
            assert trial.values is None
            nonlocal n_calls
            n_calls += 1

    sampler = SamplerBeforeTrial()
    study = optuna.create_study(directions=["minimize", "minimize"], sampler=sampler)

    study.optimize(
        lambda t: [t.suggest_float("y", -3, 3), t.suggest_int("x", 0, 10)], n_trials=n_trials
    )
    assert n_calls == n_trials


def test_after_trial() -> None:
    n_calls = 0
    n_trials = 3

    class SamplerAfterTrial(optuna.samplers.RandomSampler):
        def after_trial(
            self,
            study: Study,
            trial: FrozenTrial,
            state: TrialState,
            values: Sequence[float] | None,
        ) -> None:
            assert len(study.trials) - 1 == trial.number
            assert trial.state == TrialState.RUNNING
            assert trial.values is None
            assert state == TrialState.COMPLETE
            assert values is not None
            assert len(values) == 2
            nonlocal n_calls
            n_calls += 1

    sampler = SamplerAfterTrial()
    study = optuna.create_study(directions=["minimize", "minimize"], sampler=sampler)

    study.optimize(lambda t: [t.suggest_float("y", -3, 3), t.suggest_int("x", 0, 10)], n_trials=3)

    assert n_calls == n_trials


def test_after_trial_pruning() -> None:
    n_calls = 0
    n_trials = 3

    class SamplerAfterTrial(optuna.samplers.RandomSampler):
        def after_trial(
            self,
            study: Study,
            trial: FrozenTrial,
            state: TrialState,
            values: Sequence[float] | None,
        ) -> None:
            assert len(study.trials) - 1 == trial.number
            assert trial.state == TrialState.RUNNING
            assert trial.values is None
            assert state == TrialState.PRUNED
            assert values is None
            nonlocal n_calls
            n_calls += 1

    sampler = SamplerAfterTrial()
    study = optuna.create_study(directions=["minimize", "minimize"], sampler=sampler)

    study.optimize(pruned_objective, n_trials=n_trials)

    assert n_calls == n_trials


def test_after_trial_failing() -> None:
    n_calls = 0
    n_trials = 3

    class SamplerAfterTrial(optuna.samplers.RandomSampler):
        def after_trial(
            self,
            study: Study,
            trial: FrozenTrial,
            state: TrialState,
            values: Sequence[float] | None,
        ) -> None:
            assert len(study.trials) - 1 == trial.number
            assert trial.state == TrialState.RUNNING
            assert trial.values is None
            assert state == TrialState.FAIL
            assert values is None
            nonlocal n_calls
            n_calls += 1

    sampler = SamplerAfterTrial()
    study = optuna.create_study(directions=["minimize", "minimize"], sampler=sampler)

    with pytest.raises(ValueError):
        study.optimize(fail_objective, n_trials=n_trials)

    # Called once after the first failing trial before returning from optimize.
    assert n_calls == 1


def test_after_trial_failing_in_after_trial() -> None:
    n_calls = 0
    n_trials = 3

    class SamplerAfterTrialAlwaysFail(optuna.samplers.RandomSampler):
        def after_trial(
            self,
            study: Study,
            trial: FrozenTrial,
            state: TrialState,
            values: Sequence[float] | None,
        ) -> None:
            nonlocal n_calls
            n_calls += 1
            raise NotImplementedError  # Arbitrary error for testing purpose.

    sampler = SamplerAfterTrialAlwaysFail()
    study = optuna.create_study(sampler=sampler)

    with pytest.raises(NotImplementedError):
        study.optimize(lambda t: t.suggest_int("x", 0, 10), n_trials=n_trials)

    assert len(study.trials) == 1
    assert n_calls == 1

    sampler = SamplerAfterTrialAlwaysFail()
    study = optuna.create_study(sampler=sampler)

    # Not affected by `catch`.
    with pytest.raises(NotImplementedError):
        study.optimize(
            lambda t: t.suggest_int("x", 0, 10), n_trials=n_trials, catch=(NotImplementedError,)
        )

    assert len(study.trials) == 1
    assert n_calls == 2


def test_after_trial_with_study_tell() -> None:
    n_calls = 0

    class SamplerAfterTrial(optuna.samplers.RandomSampler):
        def after_trial(
            self,
            study: Study,
            trial: FrozenTrial,
            state: TrialState,
            values: Sequence[float] | None,
        ) -> None:
            nonlocal n_calls
            n_calls += 1

    sampler = SamplerAfterTrial()
    study = optuna.create_study(sampler=sampler)

    assert n_calls == 0

    study.tell(study.ask(), 1.0)

    assert n_calls == 1


@parametrize_sampler
def test_sample_single_distribution(sampler_class: Callable[[], BaseSampler]) -> None:
    relative_search_space = {
        "a": CategoricalDistribution([1]),
        "b": IntDistribution(low=1, high=1),
        "c": IntDistribution(low=1, high=1, log=True),
        "d": FloatDistribution(low=1.0, high=1.0),
        "e": FloatDistribution(low=1.0, high=1.0, log=True),
        "f": FloatDistribution(low=1.0, high=1.0, step=1.0),
    }

    with warnings.catch_warnings():
        warnings.simplefilter("ignore", optuna.exceptions.ExperimentalWarning)
        sampler = sampler_class()
    study = optuna.study.create_study(sampler=sampler)

    # We need to test the construction of the model, so we should set `n_trials >= 2`.
    for _ in range(2):
        trial = study.ask(fixed_distributions=relative_search_space)
        study.tell(trial, 1.0)
        for param_name in relative_search_space.keys():
            assert trial.params[param_name] == 1


@parametrize_sampler
@parametrize_suggest_method("x")
def test_single_parameter_objective(
    sampler_class: Callable[[], BaseSampler], suggest_method_x: Callable[[Trial], float]
) -> None:
    def objective(trial: Trial) -> float:
        return suggest_method_x(trial)

    with warnings.catch_warnings():
        warnings.simplefilter("ignore", optuna.exceptions.ExperimentalWarning)
        sampler = sampler_class()

    study = optuna.study.create_study(sampler=sampler)
    study.optimize(objective, n_trials=10)

    assert len(study.trials) == 10
    assert all(t.state == TrialState.COMPLETE for t in study.trials)


@parametrize_sampler
def test_conditional_parameter_objective(sampler_class: Callable[[], BaseSampler]) -> None:
    def objective(trial: Trial) -> float:
        x = trial.suggest_categorical("x", [True, False])
        if x:
            return trial.suggest_float("y", 0, 1)
        return trial.suggest_float("z", 0, 1)

    with warnings.catch_warnings():
        warnings.simplefilter("ignore", optuna.exceptions.ExperimentalWarning)
        sampler = sampler_class()

    study = optuna.study.create_study(sampler=sampler)
    study.optimize(objective, n_trials=10)

    assert len(study.trials) == 10
    assert all(t.state == TrialState.COMPLETE for t in study.trials)


@parametrize_sampler
@parametrize_suggest_method("x")
@parametrize_suggest_method("y")
def test_combination_of_different_distributions_objective(
    sampler_class: Callable[[], BaseSampler],
    suggest_method_x: Callable[[Trial], float],
    suggest_method_y: Callable[[Trial], float],
) -> None:
    def objective(trial: Trial) -> float:
        return suggest_method_x(trial) + suggest_method_y(trial)

    with warnings.catch_warnings():
        warnings.simplefilter("ignore", optuna.exceptions.ExperimentalWarning)
        sampler = sampler_class()

    study = optuna.study.create_study(sampler=sampler)
    study.optimize(objective, n_trials=3)

    assert len(study.trials) == 3
    assert all(t.state == TrialState.COMPLETE for t in study.trials)


@parametrize_sampler
@pytest.mark.parametrize(
    "second_low,second_high",
    [
        (0, 5),  # Narrow range.
        (0, 20),  # Expand range.
        (20, 30),  # Set non-overlapping range.
    ],
)
def test_dynamic_range_objective(
    sampler_class: Callable[[], BaseSampler], second_low: int, second_high: int
) -> None:
    def objective(trial: Trial, low: int, high: int) -> float:
        v = trial.suggest_float("x", low, high)
        v += trial.suggest_int("y", low, high)
        return v

    with warnings.catch_warnings():
        warnings.simplefilter("ignore", optuna.exceptions.ExperimentalWarning)
        sampler = sampler_class()

    study = optuna.study.create_study(sampler=sampler)
    study.optimize(lambda t: objective(t, 0, 10), n_trials=10)
    study.optimize(lambda t: objective(t, second_low, second_high), n_trials=10)

    assert len(study.trials) == 20
    assert all(t.state == TrialState.COMPLETE for t in study.trials)


# We add tests for constant objective functions to ensure the reproducibility of sorting.
@parametrize_sampler_with_seed
@pytest.mark.slow
@pytest.mark.parametrize("objective_func", [lambda *args: sum(args), lambda *args: 0.0])
def test_reproducible(sampler_class: Callable[[int], BaseSampler], objective_func: Any) -> None:
    def objective(trial: Trial) -> float:
        a = trial.suggest_float("a", 1, 9)
        b = trial.suggest_float("b", 1, 9, log=True)
        c = trial.suggest_float("c", 1, 9, step=1)
        d = trial.suggest_int("d", 1, 9)
        e = trial.suggest_int("e", 1, 9, log=True)
        f = trial.suggest_int("f", 1, 9, step=2)
        g = trial.suggest_categorical("g", range(1, 10))
        return objective_func(a, b, c, d, e, f, g)

    study = optuna.create_study(sampler=sampler_class(1))
    study.optimize(objective, n_trials=15)

    study_same_seed = optuna.create_study(sampler=sampler_class(1))
    study_same_seed.optimize(objective, n_trials=15)
    for i in range(15):
        assert study.trials[i].params == study_same_seed.trials[i].params

    study_different_seed = optuna.create_study(sampler=sampler_class(2))
    study_different_seed.optimize(objective, n_trials=15)
    assert any(
        [study.trials[i].params != study_different_seed.trials[i].params for i in range(15)]
    )


@pytest.mark.slow
@parametrize_sampler_with_seed
def test_reseed_rng_change_sampling(sampler_class: Callable[[int], BaseSampler]) -> None:
    def objective(trial: Trial) -> float:
        a = trial.suggest_float("a", 1, 9)
        b = trial.suggest_float("b", 1, 9, log=True)
        c = trial.suggest_float("c", 1, 9, step=1)
        d = trial.suggest_int("d", 1, 9)
        e = trial.suggest_int("e", 1, 9, log=True)
        f = trial.suggest_int("f", 1, 9, step=2)
        g = trial.suggest_categorical("g", range(1, 10))
        return a + b + c + d + e + f + g

    sampler = sampler_class(1)
    study = optuna.create_study(sampler=sampler)
    study.optimize(objective, n_trials=15)

    sampler_different_seed = sampler_class(1)
    sampler_different_seed.reseed_rng()
    study_different_seed = optuna.create_study(sampler=sampler_different_seed)
    study_different_seed.optimize(objective, n_trials=15)
    assert any(
        [study.trials[i].params != study_different_seed.trials[i].params for i in range(15)]
    )


# This function is used only in test_reproducible_in_other_process, but declared at top-level
# because local function cannot be pickled, which occurs within multiprocessing.
def run_optimize(
    k: int,
    sampler_name: str,
    sequence_dict: DictProxy,
    hash_dict: DictProxy,
) -> None:
    def objective(trial: Trial) -> float:
        a = trial.suggest_float("a", 1, 9)
        b = trial.suggest_float("b", 1, 9, log=True)
        c = trial.suggest_float("c", 1, 9, step=1)
        d = trial.suggest_int("d", 1, 9)
        e = trial.suggest_int("e", 1, 9, log=True)
        f = trial.suggest_int("f", 1, 9, step=2)
        g = trial.suggest_categorical("g", range(1, 10))
        return a + b + c + d + e + f + g

    hash_dict[k] = hash("nondeterministic hash")
    sampler = sampler_class_with_seed[sampler_name][0](1)
    study = optuna.create_study(sampler=sampler)
    study.optimize(objective, n_trials=15)
    sequence_dict[k] = list(study.trials[-1].params.values())


@pytest.fixture
def unset_seed_in_test(request: SubRequest) -> None:
    # Unset the hashseed at beginning and restore it at end regardless of an exception in the test.
    # See https://docs.pytest.org/en/stable/how-to/fixtures.html#adding-finalizers-directly
    # for details.

    hash_seed = os.getenv("PYTHONHASHSEED")
    if hash_seed is not None:
        del os.environ["PYTHONHASHSEED"]

    def restore_seed() -> None:
        if hash_seed is not None:
            os.environ["PYTHONHASHSEED"] = hash_seed

    request.addfinalizer(restore_seed)


@pytest.mark.slow
@parametrize_sampler_name_with_seed
def test_reproducible_in_other_process(sampler_name: str, unset_seed_in_test: None) -> None:
    # This test should be tested without `PYTHONHASHSEED`. However, some tool such as tox
    # set the environmental variable "PYTHONHASHSEED" by default.
    # To do so, this test calls a finalizer: `unset_seed_in_test`.

    # Multiprocessing supports three way to start a process.
    # We use `spawn` option to create a child process as a fresh python process.
    # For more detail, see https://github.com/optuna/optuna/pull/3187#issuecomment-997673037.
    multiprocessing.set_start_method("spawn", force=True)
    manager = multiprocessing.Manager()
    sequence_dict: DictProxy = manager.dict()
    hash_dict: DictProxy = manager.dict()
    for i in range(3):
        p = multiprocessing.Process(
            target=run_optimize, args=(i, sampler_name, sequence_dict, hash_dict)
        )
        p.start()
        p.join()

    # Hashes are expected to be different because string hashing is nondeterministic per process.
    assert not (hash_dict[0] == hash_dict[1] == hash_dict[2])
    # But the sequences are expected to be the same.
    assert sequence_dict[0] == sequence_dict[1] == sequence_dict[2]


@pytest.mark.parametrize("n_jobs", [1, 2])
@parametrize_relative_sampler
def test_cache_is_invalidated(
    n_jobs: int, relative_sampler_class: Callable[[], BaseSampler]
) -> None:
    sampler = relative_sampler_class()
    study = optuna.study.create_study(sampler=sampler)

    def objective(trial: Trial) -> float:
        assert trial._relative_params is None
        assert study._thread_local.cached_all_trials is None

        trial.suggest_float("x", -10, 10)
        trial.suggest_float("y", -10, 10)
        assert trial._relative_params is not None
        return -1

    study.optimize(objective, n_trials=10, n_jobs=n_jobs)<|MERGE_RESOLUTION|>--- conflicted
+++ resolved
@@ -34,15 +34,9 @@
 def get_gp_sampler(
     *, n_startup_trials: int = 0, deterministic: bool = False, seed: int | None = None
 ) -> optuna.samplers.GPSampler:
-<<<<<<< HEAD
-    if sys.version_info >= (3, 12, 0):
-        pytest.skip("PyTorch does not support Python 3.12 yet.")
     return optuna.samplers.GPSampler(
         n_startup_trials=n_startup_trials, seed=seed, deterministic=deterministic
     )
-=======
-    return optuna.samplers.GPSampler(n_startup_trials=n_startup_trials, seed=seed)
->>>>>>> ec0d5b50
 
 
 parametrize_sampler = pytest.mark.parametrize(
